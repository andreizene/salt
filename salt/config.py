--- conflicted
+++ resolved
@@ -139,11 +139,7 @@
     root_dir = os.path.abspath(opts['root_dir'])
     for path_option in path_options:
         if path_option in opts:
-<<<<<<< HEAD
-            opts[path_option] = os.path.join(root_dir, opts[path_option])
-=======
             opts[path_option] = salt.utils.path_join(root_dir, opts[path_option])
->>>>>>> cb97314c
 
 
 def minion_config(path):
