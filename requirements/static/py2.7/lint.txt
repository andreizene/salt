#
# This file is autogenerated by pip-compile
# To update, run:
#
#    pip-compile -o requirements/static/py2.7/lint.txt -v requirements/static/lint.in
#
astroid==1.4.9            # via pylint
backports.functools-lru-cache==1.5  # via isort, pylint
configparser==4.0.2       # via pylint
futures==3.2.0            # via isort
isort==4.3.17             # via pylint
lazy-object-proxy==1.3.1  # via astroid
mccabe==0.6.1             # via pylint
modernize==0.5            # via saltpylint
pycodestyle==2.5.0        # via saltpylint
pylint==1.6.5
<<<<<<< HEAD
saltpylint==2019.6.7
=======
saltpylint==2019.11.14
>>>>>>> 07c9426c
six==1.12.0               # via astroid, pylint
wrapt==1.11.1             # via astroid<|MERGE_RESOLUTION|>--- conflicted
+++ resolved
@@ -14,10 +14,6 @@
 modernize==0.5            # via saltpylint
 pycodestyle==2.5.0        # via saltpylint
 pylint==1.6.5
-<<<<<<< HEAD
-saltpylint==2019.6.7
-=======
 saltpylint==2019.11.14
->>>>>>> 07c9426c
 six==1.12.0               # via astroid, pylint
 wrapt==1.11.1             # via astroid