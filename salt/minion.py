# -*- coding: utf-8 -*-
'''
Routines to set up a minion
'''
# Import python libs
from __future__ import absolute_import, print_function, with_statement
import os
import re
import sys
import copy
import time
import types
import signal
import fnmatch
import logging
import threading
import traceback
import contextlib
import multiprocessing
from random import randint, shuffle
from stat import S_IMODE

# Import Salt Libs
# pylint: disable=import-error,no-name-in-module,redefined-builtin
import salt.ext.six as six
if six.PY3:
    import ipaddress
else:
    import salt.ext.ipaddress as ipaddress
from salt.ext.six.moves import range
# pylint: enable=no-name-in-module,redefined-builtin

# Import third party libs
try:
    import zmq
    # TODO: cleanup
    import zmq.eventloop.ioloop
    # support pyzmq 13.0.x, TODO: remove once we force people to 14.0.x
    if not hasattr(zmq.eventloop.ioloop, 'ZMQIOLoop'):
        zmq.eventloop.ioloop.ZMQIOLoop = zmq.eventloop.ioloop.IOLoop
    LOOP_CLASS = zmq.eventloop.ioloop.ZMQIOLoop
    HAS_ZMQ = True
except ImportError:
    import tornado.ioloop
    LOOP_CLASS = tornado.ioloop.IOLoop
    HAS_ZMQ = False

HAS_RANGE = False
try:
    import seco.range
    HAS_RANGE = True
except ImportError:
    pass

HAS_PSUTIL = False
try:
    import salt.utils.psutil_compat as psutil
    HAS_PSUTIL = True
except ImportError:
    pass

HAS_RESOURCE = False
try:
    import resource
    HAS_RESOURCE = True
except ImportError:
    pass

try:
    import zmq.utils.monitor
    HAS_ZMQ_MONITOR = True
except ImportError:
    HAS_ZMQ_MONITOR = False
# pylint: enable=import-error

# Import salt libs
import salt
import salt.client
import salt.crypt
import salt.loader
import salt.beacons
import salt.engines
import salt.payload
import salt.syspaths
import salt.utils
import salt.utils.context
import salt.utils.jid
import salt.pillar
import salt.utils.args
import salt.utils.event
import salt.utils.minion
import salt.utils.minions
import salt.utils.schedule
import salt.utils.error
import salt.utils.zeromq
import salt.defaults.exitcodes
import salt.cli.daemons
import salt.log.setup

from salt.config import DEFAULT_MINION_OPTS
from salt.defaults import DEFAULT_TARGET_DELIM
from salt.executors import FUNCTION_EXECUTORS
from salt.utils.debug import enable_sigusr1_handler
from salt.utils.event import tagify
from salt.utils.odict import OrderedDict
from salt.utils.process import (default_signals,
                                SignalHandlingMultiprocessingProcess,
                                ProcessManager)
from salt.exceptions import (
    CommandExecutionError,
    CommandNotFoundError,
    SaltInvocationError,
    SaltReqTimeoutError,
    SaltClientError,
    SaltSystemExit,
    SaltDaemonNotRunning,
    SaltException,
)


import tornado.gen  # pylint: disable=F0401
import tornado.ioloop  # pylint: disable=F0401

log = logging.getLogger(__name__)

# To set up a minion:
# 1. Read in the configuration
# 2. Generate the function mapping dict
# 3. Authenticate with the master
# 4. Store the AES key
# 5. Connect to the publisher
# 6. Handle publications


def resolve_dns(opts, fallback=True):
    '''
    Resolves the master_ip and master_uri options
    '''
    ret = {}
    check_dns = True
    if (opts.get('file_client', 'remote') == 'local' and
            not opts.get('use_master_when_local', False)):
        check_dns = False

    if check_dns is True:
        # Because I import salt.log below I need to re-import salt.utils here
        import salt.utils
        try:
            if opts['master'] == '':
                raise SaltSystemExit
            ret['master_ip'] = \
                    salt.utils.dns_check(opts['master'], True, opts['ipv6'])
        except SaltClientError:
            if opts['retry_dns']:
                while True:
                    import salt.log
                    msg = ('Master hostname: \'{0}\' not found. Retrying in {1} '
                           'seconds').format(opts['master'], opts['retry_dns'])
                    if salt.log.setup.is_console_configured():
                        log.error(msg)
                    else:
                        print('WARNING: {0}'.format(msg))
                    time.sleep(opts['retry_dns'])
                    try:
                        ret['master_ip'] = salt.utils.dns_check(
                            opts['master'], True, opts['ipv6']
                        )
                        break
                    except SaltClientError:
                        pass
            else:
                if fallback:
                    ret['master_ip'] = '127.0.0.1'
                else:
                    raise
        except SaltSystemExit:
            unknown_str = 'unknown address'
            master = opts.get('master', unknown_str)
            if master == '':
                master = unknown_str
            if opts.get('__role') == 'syndic':
                err = 'Master address: \'{0}\' could not be resolved. Invalid or unresolveable address. Set \'syndic_master\' value in minion config.'.format(master)
            else:
                err = 'Master address: \'{0}\' could not be resolved. Invalid or unresolveable address. Set \'master\' value in minion config.'.format(master)
            log.error(err)
            raise SaltSystemExit(code=42, msg=err)
    else:
        ret['master_ip'] = '127.0.0.1'

    if 'master_ip' in ret and 'master_ip' in opts:
        if ret['master_ip'] != opts['master_ip']:
            log.warning('Master ip address changed from {0} to {1}'.format(opts['master_ip'],
                                                                          ret['master_ip'])
            )
    ret['master_uri'] = 'tcp://{ip}:{port}'.format(ip=ret['master_ip'],
                                                   port=opts['master_port'])
    return ret


def prep_ip_port(opts):
    ret = {}
    if opts['master_uri_format'] == 'ip_only':
        ret['master'] = opts['master']
    else:
        ip_port = opts['master'].rsplit(":", 1)
        if len(ip_port) == 1:
            # e.g. master: mysaltmaster
            ret['master'] = ip_port[0]
        else:
            # e.g. master: localhost:1234
            # e.g. master: 127.0.0.1:1234
            # e.g. master: ::1:1234
            ret['master'] = ip_port[0]
            ret['master_port'] = ip_port[1]
    return ret


def get_proc_dir(cachedir, **kwargs):
    '''
    Given the cache directory, return the directory that process data is
    stored in, creating it if it doesn't exist.
    The following optional Keyword Arguments are handled:

    mode: which is anything os.makedir would accept as mode.

    uid: the uid to set, if not set, or it is None or -1 no changes are
         made. Same applies if the directory is already owned by this
         uid. Must be int. Works only on unix/unix like systems.

    gid: the gid to set, if not set, or it is None or -1 no changes are
         made. Same applies if the directory is already owned by this
         gid. Must be int. Works only on unix/unix like systems.
    '''
    fn_ = os.path.join(cachedir, 'proc')
    mode = kwargs.pop('mode', None)

    if mode is None:
        mode = {}
    else:
        mode = {'mode': mode}

    if not os.path.isdir(fn_):
        # proc_dir is not present, create it with mode settings
        os.makedirs(fn_, **mode)

    d_stat = os.stat(fn_)

    # if mode is not an empty dict then we have an explicit
    # dir mode. So lets check if mode needs to be changed.
    if mode:
        mode_part = S_IMODE(d_stat.st_mode)
        if mode_part != mode['mode']:
            os.chmod(fn_, (d_stat.st_mode ^ mode_part) | mode['mode'])

    if hasattr(os, 'chown'):
        # only on unix/unix like systems
        uid = kwargs.pop('uid', -1)
        gid = kwargs.pop('gid', -1)

        # if uid and gid are both -1 then go ahead with
        # no changes at all
        if (d_stat.st_uid != uid or d_stat.st_gid != gid) and \
                [i for i in (uid, gid) if i != -1]:
            os.chown(fn_, uid, gid)

    return fn_


def load_args_and_kwargs(func, args, data=None, ignore_invalid=False):
    '''
    Detect the args and kwargs that need to be passed to a function call, and
    check them against what was passed.
    '''
    argspec = salt.utils.args.get_function_argspec(func)
    _args = []
    _kwargs = {}
    invalid_kwargs = []

    for arg in args:
        if isinstance(arg, six.string_types):
            string_arg, string_kwarg = salt.utils.args.parse_input([arg], condition=False)  # pylint: disable=W0632
            if string_arg:
                # Don't append the version that was just derived from parse_cli
                # above, that would result in a 2nd call to
                # salt.utils.cli.yamlify_arg(), which could mangle the input.
                _args.append(arg)
            elif string_kwarg:
                salt.utils.warn_until(
                    'Carbon',
                    'The list of function args and kwargs should be parsed '
                    'by salt.utils.args.parse_input() before calling '
                    'salt.minion.load_args_and_kwargs().'
                )
                if argspec.keywords or next(six.iterkeys(string_kwarg)) in argspec.args:
                    # Function supports **kwargs or is a positional argument to
                    # the function.
                    _kwargs.update(string_kwarg)
                else:
                    # **kwargs not in argspec and parsed argument name not in
                    # list of positional arguments. This keyword argument is
                    # invalid.
                    for key, val in six.iteritems(string_kwarg):
                        invalid_kwargs.append('{0}={1}'.format(key, val))
                continue

        # if the arg is a dict with __kwarg__ == True, then its a kwarg
        elif isinstance(arg, dict) and arg.pop('__kwarg__', False) is True:
            for key, val in six.iteritems(arg):
                if argspec.keywords or key in argspec.args:
                    # Function supports **kwargs or is a positional argument to
                    # the function.
                    _kwargs[key] = val
                else:
                    # **kwargs not in argspec and parsed argument name not in
                    # list of positional arguments. This keyword argument is
                    # invalid.
                    invalid_kwargs.append('{0}={1}'.format(key, val))
            continue

        else:
            _args.append(arg)

    if invalid_kwargs and not ignore_invalid:
        salt.utils.invalid_kwargs(invalid_kwargs)

    if argspec.keywords and isinstance(data, dict):
        # this function accepts **kwargs, pack in the publish data
        for key, val in six.iteritems(data):
            _kwargs['__pub_{0}'.format(key)] = val

    return _args, _kwargs


def eval_master_func(opts):
    '''
    Evaluate master function if master type is 'func'
    and save it result in opts['master']
    '''
    if '__master_func_evaluated' not in opts:
        # split module and function and try loading the module
        mod_fun = opts['master']
        mod, fun = mod_fun.split('.')
        try:
            master_mod = salt.loader.raw_mod(opts, mod, fun)
            if not master_mod:
                raise KeyError
            # we take whatever the module returns as master address
            opts['master'] = master_mod[mod_fun]()
            if not isinstance(opts['master'], str):
                raise TypeError
            opts['__master_func_evaluated'] = True
        except KeyError:
            log.error('Failed to load module {0}'.format(mod_fun))
            sys.exit(salt.defaults.exitcodes.EX_GENERIC)
        except TypeError:
            log.error('{0} returned from {1} is not a string'.format(opts['master'], mod_fun))
            sys.exit(salt.defaults.exitcodes.EX_GENERIC)
        log.info('Evaluated master from module: {0}'.format(mod_fun))


class MinionBase(object):
    def __init__(self, opts):
        self.opts = opts

    @staticmethod
    def process_schedule(minion, loop_interval):
        try:
            if hasattr(minion, 'schedule'):
                minion.schedule.eval()
            else:
                log.error('Minion scheduler not initialized. Scheduled jobs will not be run.')
                return
            # Check if scheduler requires lower loop interval than
            # the loop_interval setting
            if minion.schedule.loop_interval < loop_interval:
                loop_interval = minion.schedule.loop_interval
                log.debug(
                    'Overriding loop_interval because of scheduled jobs.'
                )
        except Exception as exc:
            log.error(
                'Exception {0} occurred in scheduled job'.format(exc)
            )
        return loop_interval

    def process_beacons(self, functions):
        '''
        Evaluate all of the configured beacons, grab the config again in case
        the pillar or grains changed
        '''
        if 'config.merge' in functions:
            b_conf = functions['config.merge']('beacons', self.opts['beacons'], omit_opts=True)
            if b_conf:
                return self.beacons.process(b_conf, self.opts['grains'])  # pylint: disable=no-member
        return []

    @tornado.gen.coroutine
    def eval_master(self,
                    opts,
                    timeout=60,
                    safe=True,
                    failed=False,
                    failback=False):
        '''
        Evaluates and returns a tuple of the current master address and the pub_channel.

        In standard mode, just creates a pub_channel with the given master address.

        With master_type=func evaluates the current master address from the given
        module and then creates a pub_channel.

        With master_type=failover takes the list of masters and loops through them.
        The first one that allows the minion to create a pub_channel is then
        returned. If this function is called outside the minions initialization
        phase (for example from the minions main event-loop when a master connection
        loss was detected), 'failed' should be set to True. The current
        (possibly failed) master will then be removed from the list of masters.
        '''
        # return early if we are not connecting to a master
        if opts['master_type'] == 'disable':
            log.warning('Master is set to disable, skipping connection')
            self.connected = False
            raise tornado.gen.Return((None, None))
        # check if master_type was altered from its default
        elif opts['master_type'] != 'str' and opts['__role'] != 'syndic':
            # check for a valid keyword
            if opts['master_type'] == 'func':
                eval_master_func(opts)

            # if failover is set, master has to be of type list
            elif opts['master_type'] == 'failover':
                if isinstance(opts['master'], list):
                    log.info('Got list of available master addresses:'
                             ' {0}'.format(opts['master']))
                    if opts['master_shuffle']:
                        if opts['master_failback']:
                            secondary_masters = opts['master'][1:]
                            shuffle(secondary_masters)
                            opts['master'][1:] = secondary_masters
                        else:
                            shuffle(opts['master'])
                    opts['auth_tries'] = 0
                    if opts['master_failback'] and opts['master_failback_interval'] == 0:
                        opts['master_failback_interval'] = opts['master_alive_interval']
                # if opts['master'] is a str and we have never created opts['master_list']
                elif isinstance(opts['master'], str) and ('master_list' not in opts):
                    # We have a string, but a list was what was intended. Convert.
                    # See issue 23611 for details
                    opts['master'] = [opts['master']]
                elif opts['__role'] == 'syndic':
                    log.info('Syndic setting master_syndic to \'{0}\''.format(opts['master']))

                # if failed=True, the minion was previously connected
                # we're probably called from the minions main-event-loop
                # because a master connection loss was detected. remove
                # the possibly failed master from the list of masters.
                elif failed:
                    if failback:
                        # failback list of masters to original config
                        opts['master'] = opts['master_list']
                    else:
                        log.info('Moving possibly failed master {0} to the end of'
                                 ' the list of masters'.format(opts['master']))
                        if opts['master'] in opts['local_masters']:
                            # create new list of master with the possibly failed
                            # one moved to the end
                            failed_master = opts['master']
                            opts['master'] = [x for x in opts['local_masters'] if opts['master'] != x]
                            opts['master'].append(failed_master)
                        else:
                            opts['master'] = opts['master_list']
                else:
                    msg = ('master_type set to \'failover\' but \'master\' '
                           'is not of type list but of type '
                           '{0}'.format(type(opts['master'])))
                    log.error(msg)
                    sys.exit(salt.defaults.exitcodes.EX_GENERIC)
                # If failover is set, minion have to failover on DNS errors instead of retry DNS resolve.
                # See issue 21082 for details
                if opts['retry_dns']:
                    msg = ('\'master_type\' set to \'failover\' but \'retry_dns\' is not 0. '
                           'Setting \'retry_dns\' to 0 to failover to the next master on DNS errors.')
                    log.critical(msg)
                    opts['retry_dns'] = 0
            else:
                msg = ('Invalid keyword \'{0}\' for variable '
                       '\'master_type\''.format(opts['master_type']))
                log.error(msg)
                sys.exit(salt.defaults.exitcodes.EX_GENERIC)

        # FIXME: if SMinion don't define io_loop, it can't switch master see #29088
        # Specify kwargs for the channel factory so that SMinion doesn't need to define an io_loop
        # (The channel factories will set a default if the kwarg isn't passed)
        factory_kwargs = {'timeout': timeout, 'safe': safe}
        if getattr(self, 'io_loop', None):
            factory_kwargs['io_loop'] = self.io_loop  # pylint: disable=no-member

        tries = opts.get('master_tries', 1)
        attempts = 0

        # if we have a list of masters, loop through them and be
        # happy with the first one that allows us to connect
        if isinstance(opts['master'], list):
            conn = False
            # shuffle the masters and then loop through them
            opts['local_masters'] = copy.copy(opts['master'])
            if opts['random_master']:
                shuffle(opts['local_masters'])
            last_exc = None

            while True:
                attempts += 1
                if tries > 0:
                    log.debug('Connecting to master. Attempt {0} '
                              'of {1}'.format(attempts, tries)
                    )
                else:
                    log.debug('Connecting to master. Attempt {0} '
                              '(infinite attempts)'.format(attempts)
                    )
                for master in opts['local_masters']:
                    opts['master'] = master
                    opts.update(prep_ip_port(opts))
                    opts.update(resolve_dns(opts))

                    # on first run, update self.opts with the whole master list
                    # to enable a minion to re-use old masters if they get fixed
                    if 'master_list' not in opts:
                        opts['master_list'] = copy.copy(opts['local_masters'])

                    self.opts = opts

                    try:
                        pub_channel = salt.transport.client.AsyncPubChannel.factory(opts, **factory_kwargs)
                        yield pub_channel.connect()
                        conn = True
                        break
                    except SaltClientError as exc:
                        last_exc = exc
                        msg = ('Master {0} could not be reached, trying '
                               'next master (if any)'.format(opts['master']))
                        log.info(msg)
                        continue

                if not conn:
                    if attempts == tries:
                        # Exhausted all attempts. Return exception.
                        self.connected = False
                        msg = ('No master could be reached or all masters '
                               'denied the minions connection attempt.')
                        log.error(msg)
                        # If the code reaches this point, 'last_exc'
                        # should already be set.
                        raise last_exc  # pylint: disable=E0702
                else:
                    self.tok = pub_channel.auth.gen_token('salt')
                    self.connected = True
                    raise tornado.gen.Return((opts['master'], pub_channel))

        # single master sign in
        else:
            if opts['random_master']:
                log.warning('random_master is True but there is only one master specified. Ignoring.')
            while True:
                attempts += 1
                if tries > 0:
                    log.debug('Connecting to master. Attempt {0} '
                              'of {1}'.format(attempts, tries)
                    )
                else:
                    log.debug('Connecting to master. Attempt {0} '
                              '(infinite attempts)'.format(attempts)
                    )
                opts.update(prep_ip_port(opts))
                opts.update(resolve_dns(opts))
                try:
                    pub_channel = salt.transport.client.AsyncPubChannel.factory(self.opts, **factory_kwargs)
                    yield pub_channel.connect()
                    self.tok = pub_channel.auth.gen_token('salt')
                    self.connected = True
                    raise tornado.gen.Return((opts['master'], pub_channel))
                except SaltClientError as exc:
                    if attempts == tries:
                        # Exhausted all attempts. Return exception.
                        self.connected = False
                        raise exc


class SMinion(MinionBase):
    '''
    Create an object that has loaded all of the minion module functions,
    grains, modules, returners etc.  The SMinion allows developers to
    generate all of the salt minion functions and present them with these
    functions for general use.
    '''
    def __init__(self, opts):
        # Late setup of the opts grains, so we can log from the grains module
        opts['grains'] = salt.loader.grains(opts)
        super(SMinion, self).__init__(opts)

        # Clean out the proc directory (default /var/cache/salt/minion/proc)
        if (self.opts.get('file_client', 'remote') == 'remote'
                or self.opts.get('use_master_when_local', False)):
            if self.opts['transport'] == 'zeromq' and HAS_ZMQ:
                io_loop = zmq.eventloop.ioloop.ZMQIOLoop()
            else:
                io_loop = LOOP_CLASS.current()
            io_loop.run_sync(
                lambda: self.eval_master(self.opts, failed=True)
            )
        self.gen_modules(initial_load=True)

        # If configured, cache pillar data on the minion
        if self.opts['file_client'] == 'remote' and self.opts.get('minion_pillar_cache', False):
            import yaml
            pdir = os.path.join(self.opts['cachedir'], 'pillar')
            if not os.path.isdir(pdir):
                os.makedirs(pdir, 0o700)
            ptop = os.path.join(pdir, 'top.sls')
            if self.opts['environment'] is not None:
                penv = self.opts['environment']
            else:
                penv = 'base'
            cache_top = {penv: {self.opts['id']: ['cache']}}
            with salt.utils.fopen(ptop, 'wb') as fp_:
                fp_.write(yaml.dump(cache_top))
                os.chmod(ptop, 0o600)
            cache_sls = os.path.join(pdir, 'cache.sls')
            with salt.utils.fopen(cache_sls, 'wb') as fp_:
                fp_.write(yaml.dump(self.opts['pillar']))
                os.chmod(cache_sls, 0o600)

    def gen_modules(self, initial_load=False):
        '''
        Load all of the modules for the minion
        '''
        if self.opts.get('master_type') != 'disable':
            self.opts['pillar'] = salt.pillar.get_pillar(
                self.opts,
                self.opts['grains'],
                self.opts['id'],
                self.opts['environment'],
                pillarenv=self.opts.get('pillarenv'),
            ).compile_pillar()

        self.utils = salt.loader.utils(self.opts)
        self.functions = salt.loader.minion_mods(self.opts, utils=self.utils,
                                                 include_errors=True)
        self.serializers = salt.loader.serializers(self.opts)
        self.returners = salt.loader.returners(self.opts, self.functions)
        self.proxy = salt.loader.proxy(self.opts, self.functions, self.returners, None)
        # TODO: remove
        self.function_errors = {}  # Keep the funcs clean
        self.states = salt.loader.states(self.opts,
                self.functions,
                self.utils,
                self.serializers)
        self.rend = salt.loader.render(self.opts, self.functions)
        self.matcher = Matcher(self.opts, self.functions)
        self.functions['sys.reload_modules'] = self.gen_modules
        self.executors = salt.loader.executors(self.opts)


class MasterMinion(object):
    '''
    Create a fully loaded minion function object for generic use on the
    master. What makes this class different is that the pillar is
    omitted, otherwise everything else is loaded cleanly.
    '''
    def __init__(
            self,
            opts,
            returners=True,
            states=True,
            rend=True,
            matcher=True,
            whitelist=None,
            ignore_config_errors=True):
        self.opts = salt.config.minion_config(opts['conf_file'], ignore_config_errors=ignore_config_errors)
        self.opts.update(opts)
        self.whitelist = whitelist
        self.opts['grains'] = salt.loader.grains(opts)
        self.opts['pillar'] = {}
        self.mk_returners = returners
        self.mk_states = states
        self.mk_rend = rend
        self.mk_matcher = matcher
        self.gen_modules(initial_load=True)

    def gen_modules(self, initial_load=False):
        '''
        Load all of the modules for the minion
        '''
        self.utils = salt.loader.utils(self.opts)
        self.functions = salt.loader.minion_mods(
            self.opts,
            utils=self.utils,
            whitelist=self.whitelist,
            initial_load=initial_load)
        self.serializers = salt.loader.serializers(self.opts)
        if self.mk_returners:
            self.returners = salt.loader.returners(self.opts, self.functions)
        if self.mk_states:
            self.states = salt.loader.states(self.opts,
                                             self.functions,
                                             self.utils,
                                             self.serializers)
        if self.mk_rend:
            self.rend = salt.loader.render(self.opts, self.functions)
        if self.mk_matcher:
            self.matcher = Matcher(self.opts, self.functions)
        self.functions['sys.reload_modules'] = self.gen_modules


class MinionManager(MinionBase):
    '''
    Create a multi minion interface, this creates as many minions as are
    defined in the master option and binds each minion object to a respective
    master.
    '''
    def __init__(self, opts):
        super(MinionManager, self).__init__(opts)
        self.auth_wait = self.opts['acceptance_wait_time']
        self.max_auth_wait = self.opts['acceptance_wait_time_max']
        self.minions = []
        self.jid_queue = []

        if HAS_ZMQ:
            zmq.eventloop.ioloop.install()
        self.io_loop = LOOP_CLASS.current()

    def _bind(self):
        # start up the event publisher, so we can see events during startup
        self.event_publisher = salt.utils.event.AsyncEventPublisher(
            self.opts,
            io_loop=self.io_loop,
        )
        self.event = salt.utils.event.get_event('minion', opts=self.opts, io_loop=self.io_loop)
        self.event.subscribe('')
        self.event.set_event_handler(self.handle_event)

    @tornado.gen.coroutine
    def handle_event(self, package):
        yield [minion.handle_event(package) for minion in self.minions]

    def _spawn_minions(self):
        '''
        Spawn all the coroutines which will sign in to masters
        '''
        masters = self.opts['master']
        if self.opts['master_type'] == 'failover' or not isinstance(self.opts['master'], list):
            masters = [masters]

        for master in masters:
            s_opts = copy.deepcopy(self.opts)
            s_opts['master'] = master
            s_opts['multimaster'] = True
            minion = Minion(s_opts,
                            s_opts['auth_timeout'],
                            False,
                            io_loop=self.io_loop,
                            loaded_base_name='salt.loader.{0}'.format(s_opts['master']),
                            jid_queue=self.jid_queue,
                            )
            self.minions.append(minion)
            self.io_loop.spawn_callback(self._connect_minion, minion)

    @tornado.gen.coroutine
    def _connect_minion(self, minion):
        '''
        Create a minion, and asynchronously connect it to a master
        '''
        last = 0  # never have we signed in
        auth_wait = minion.opts['acceptance_wait_time']
        while True:
            try:
                yield minion.connect_master()
                minion.tune_in(start=False)
                break
            except SaltClientError as exc:
                log.error('Error while bringing up minion for multi-master. Is master at {0} responding?'.format(minion.opts['master']))
                last = time.time()
                if auth_wait < self.max_auth_wait:
                    auth_wait += self.auth_wait
                yield tornado.gen.sleep(auth_wait)  # TODO: log?
            except Exception as e:
                log.critical('Unexpected error while connecting to {0}'.format(minion.opts['master']), exc_info=True)

    # Multi Master Tune In
    def tune_in(self):
        '''
        Bind to the masters

        This loop will attempt to create connections to masters it hasn't connected
        to yet, but once the initial connection is made it is up to ZMQ to do the
        reconnect (don't know of an API to get the state here in salt)
        '''
        self._bind()

        # Fire off all the minion coroutines
        self._spawn_minions()

        # serve forever!
        self.io_loop.start()

    @property
    def restart(self):
        for minion in self.minions:
            if minion.restart:
                return True
        return False

    def stop(self, signum):
        for minion in self.minions:
            minion.process_manager.stop_restarting()
            minion.process_manager.send_signal_to_processes(signum)
            # kill any remaining processes
            minion.process_manager.kill_children()
            minion.destroy()

    def destroy(self):
        for minion in self.minions:
            minion.destroy()


class Minion(MinionBase):
    '''
    This class instantiates a minion, runs connections for a minion,
    and loads all of the functions into the minion
    '''
    def __init__(self, opts, timeout=60, safe=True, loaded_base_name=None, io_loop=None, jid_queue=None):  # pylint: disable=W0231
        '''
        Pass in the options dict
        '''
        # this means that the parent class doesn't know *which* master we connect to
        super(Minion, self).__init__(opts)
        self.timeout = timeout
        self.safe = safe

        self._running = None
        self.win_proc = []
        self.loaded_base_name = loaded_base_name
        self.connected = False
        self.restart = False
        # Flag meaning minion has finished initialization including first connect to the master.
        # True means the Minion is fully functional and ready to handle events.
        self.ready = False
        self.jid_queue = jid_queue

        if io_loop is None:
            if HAS_ZMQ:
                zmq.eventloop.ioloop.install()
            self.io_loop = LOOP_CLASS.current()
        else:
            self.io_loop = io_loop

        # Warn if ZMQ < 3.2
        if HAS_ZMQ:
            try:
                zmq_version_info = zmq.zmq_version_info()
            except AttributeError:
                # PyZMQ <= 2.1.9 does not have zmq_version_info, fall back to
                # using zmq.zmq_version() and build a version info tuple.
                zmq_version_info = tuple(
                    [int(x) for x in zmq.zmq_version().split('.')]  # pylint: disable=no-member
                )
            if zmq_version_info < (3, 2):
                log.warning(
                    'You have a version of ZMQ less than ZMQ 3.2! There are '
                    'known connection keep-alive issues with ZMQ < 3.2 which '
                    'may result in loss of contact with minions. Please '
                    'upgrade your ZMQ!'
                )
        # Late setup the of the opts grains, so we can log from the grains
        # module.  If this is a proxy, however, we need to init the proxymodule
        # before we can get the grains.  We do this for proxies in the
        # post_master_init
        if not salt.utils.is_proxy():
            self.opts['grains'] = salt.loader.grains(opts)

        log.info('Creating minion process manager')
        self.process_manager = ProcessManager(name='MinionProcessManager')
        self.io_loop.spawn_callback(self.process_manager.run, async=True)
        # We don't have the proxy setup yet, so we can't start engines
        # Engines need to be able to access __proxy__
        if not salt.utils.is_proxy():
            self.io_loop.spawn_callback(salt.engines.start_engines, self.opts,
                                        self.process_manager)

        # Install the SIGINT/SIGTERM handlers if not done so far
        if signal.getsignal(signal.SIGINT) is signal.SIG_DFL:
            # No custom signal handling was added, install our own
            signal.signal(signal.SIGINT, self._handle_signals)

        if signal.getsignal(signal.SIGTERM) is signal.SIG_DFL:
            # No custom signal handling was added, install our own
            signal.signal(signal.SIGINT, self._handle_signals)

    def _handle_signals(self, signum, sigframe):  # pylint: disable=unused-argument
        self._running = False
        # escalate the signals to the process manager
        self.process_manager.stop_restarting()
        self.process_manager.send_signal_to_processes(signum)
        # kill any remaining processes
        self.process_manager.kill_children()
        sys.exit(0)

    def sync_connect_master(self, timeout=None):
        '''
        Block until we are connected to a master
        '''
        self._sync_connect_master_success = False
        log.debug("sync_connect_master")

        def on_connect_master_future_done(future):
            self._sync_connect_master_success = True
            self.io_loop.stop()

        self._connect_master_future = self.connect_master()
        # finish connecting to master
        self._connect_master_future.add_done_callback(on_connect_master_future_done)
        if timeout:
            self.io_loop.call_later(timeout, self.io_loop.stop)
        try:
            self.io_loop.start()
        except KeyboardInterrupt:
            self.destroy()
        # I made the following 3 line oddity to preserve traceback.
        # Please read PR #23978 before changing, hopefully avoiding regressions.
        # Good luck, we're all counting on you.  Thanks.
        future_exception = self._connect_master_future.exc_info()
        if future_exception:
            # This needs to be re-raised to preserve restart_on_error behavior.
            raise six.reraise(*future_exception)
        if timeout and self._sync_connect_master_success is False:
            raise SaltDaemonNotRunning('Failed to connect to the salt-master')

    @tornado.gen.coroutine
    def connect_master(self):
        '''
        Return a future which will complete when you are connected to a master
        '''
        master, self.pub_channel = yield self.eval_master(self.opts, self.timeout, self.safe)
        yield self._post_master_init(master)

    # TODO: better name...
    @tornado.gen.coroutine
    def _post_master_init(self, master):
        '''
        Function to finish init after connecting to a master

        This is primarily loading modules, pillars, etc. (since they need
        to know which master they connected to)
        '''
        if self.connected:
            self.opts['master'] = master

            # Initialize pillar before loader to make pillar accessible in modules
            self.opts['pillar'] = yield salt.pillar.get_async_pillar(
                self.opts,
                self.opts['grains'],
                self.opts['id'],
                self.opts['environment'],
                pillarenv=self.opts.get('pillarenv')
            ).compile_pillar()

        self.functions, self.returners, self.function_errors, self.executors = self._load_modules()
        self.serial = salt.payload.Serial(self.opts)
        self.mod_opts = self._prep_mod_opts()
        self.matcher = Matcher(self.opts, self.functions)
        self.beacons = salt.beacons.Beacon(self.opts, self.functions)
        uid = salt.utils.get_uid(user=self.opts.get('user', None))
        self.proc_dir = get_proc_dir(self.opts['cachedir'], uid=uid)

        self.schedule = salt.utils.schedule.Schedule(
            self.opts,
            self.functions,
            self.returners,
            cleanup=['__master_alive'])

        # add default scheduling jobs to the minions scheduler
        if self.opts['mine_enabled'] and 'mine.update' in self.functions:
            self.schedule.add_job({
                '__mine_interval':
                {
                    'function': 'mine.update',
                    'minutes': self.opts['mine_interval'],
                    'jid_include': True,
                    'maxrunning': 2,
                    'return_job': self.opts.get('mine_return_job', False)
                }
            }, persist=True)
            log.info('Added mine.update to scheduler')
        else:
            self.schedule.delete_job('__mine_interval', persist=True)

        # add master_alive job if enabled
        if (self.opts['transport'] != 'tcp' and
                self.opts['master_alive_interval'] > 0 and
                self.connected):
            self.schedule.add_job({
                '__master_alive_{0}'.format(self.opts['master']):
                {
                    'function': 'status.master',
                    'seconds': self.opts['master_alive_interval'],
                    'jid_include': True,
                    'maxrunning': 1,
                    'return_job': False,
                    'kwargs': {'master': self.opts['master'],
                               'connected': True}
                }
            }, persist=True)
            if self.opts['master_failback'] and \
                    'master_list' in self.opts and \
                    self.opts['master'] != self.opts['master_list'][0]:
                self.schedule.add_job({
                    '__master_failback':
                    {
                        'function': 'status.ping_master',
                        'seconds': self.opts['master_failback_interval'],
                        'jid_include': True,
                        'maxrunning': 1,
                        'return_job': False,
                        'kwargs': {'master': self.opts['master_list'][0]}
                    }
                }, persist=True)
            else:
                self.schedule.delete_job('__master_failback', persist=True)
        else:
            self.schedule.delete_job('__master_alive_{0}'.format(self.opts['master']), persist=True)
            self.schedule.delete_job('__master_failback', persist=True)

        self.grains_cache = self.opts['grains']
        self.ready = True

    def _return_retry_timer(self):
        '''
        Based on the minion configuration, either return a randomized timer or
        just return the value of the return_retry_timer.
        '''
        msg = 'Minion return retry timer set to {0} seconds'
        if self.opts.get('return_retry_timer_max'):
            try:
                random_retry = randint(self.opts['return_retry_timer'], self.opts['return_retry_timer_max'])
                log.debug(msg.format(random_retry) + ' (randomized)')
                return random_retry
            except ValueError:
                # Catch wiseguys using negative integers here
                log.error(
                    'Invalid value (return_retry_timer: {0} or return_retry_timer_max: {1})'
                    'both must be a positive integers'.format(
                        self.opts['return_retry_timer'],
                        self.opts['return_retry_timer_max'],
                    )
                )
                log.debug(msg.format(DEFAULT_MINION_OPTS['return_retry_timer']))
                return DEFAULT_MINION_OPTS['return_retry_timer']
        else:
            log.debug(msg.format(self.opts.get('return_retry_timer')))
            return self.opts.get('return_retry_timer')

    def _prep_mod_opts(self):
        '''
        Returns a copy of the opts with key bits stripped out
        '''
        mod_opts = {}
        for key, val in six.iteritems(self.opts):
            if key == 'logger':
                continue
            mod_opts[key] = val
        return mod_opts

    def _load_modules(self, force_refresh=False, notify=False, grains=None):
        '''
        Return the functions and the returners loaded up from the loader
        module
        '''
        # if this is a *nix system AND modules_max_memory is set, lets enforce
        # a memory limit on module imports
        # this feature ONLY works on *nix like OSs (resource module doesn't work on windows)
        modules_max_memory = False
        if self.opts.get('modules_max_memory', -1) > 0 and HAS_PSUTIL and HAS_RESOURCE:
            log.debug('modules_max_memory set, enforcing a maximum of {0}'.format(self.opts['modules_max_memory']))
            modules_max_memory = True
            old_mem_limit = resource.getrlimit(resource.RLIMIT_AS)
            rss, vms = psutil.Process(os.getpid()).memory_info()
            mem_limit = rss + vms + self.opts['modules_max_memory']
            resource.setrlimit(resource.RLIMIT_AS, (mem_limit, mem_limit))
        elif self.opts.get('modules_max_memory', -1) > 0:
            if not HAS_PSUTIL:
                log.error('Unable to enforce modules_max_memory because psutil is missing')
            if not HAS_RESOURCE:
                log.error('Unable to enforce modules_max_memory because resource is missing')

        # This might be a proxy minion
        if hasattr(self, 'proxy'):
            proxy = self.proxy
        else:
            proxy = None

        if grains is None:
            self.opts['grains'] = salt.loader.grains(self.opts, force_refresh, proxy=proxy)
        self.utils = salt.loader.utils(self.opts)

        if self.opts.get('multimaster', False):
            s_opts = copy.deepcopy(self.opts)
            functions = salt.loader.minion_mods(s_opts, utils=self.utils, proxy=proxy,
                                                loaded_base_name=self.loaded_base_name, notify=notify)
        else:
            functions = salt.loader.minion_mods(self.opts, utils=self.utils, notify=notify, proxy=proxy)
        returners = salt.loader.returners(self.opts, functions)
        errors = {}
        if '_errors' in functions:
            errors = functions['_errors']
            functions.pop('_errors')

        # we're done, reset the limits!
        if modules_max_memory is True:
            resource.setrlimit(resource.RLIMIT_AS, old_mem_limit)

        executors = salt.loader.executors(self.opts, functions)

        return functions, returners, errors, executors

    def _send_req_sync(self, load, timeout):
        channel = salt.transport.Channel.factory(self.opts)
        return channel.send(load, timeout=timeout)

    @tornado.gen.coroutine
    def _send_req_async(self, load, timeout):
        channel = salt.transport.client.AsyncReqChannel.factory(self.opts)
        ret = yield channel.send(load, timeout=timeout)
        raise tornado.gen.Return(ret)

    def _fire_master(self, data=None, tag=None, events=None, pretag=None, timeout=60, sync=True):
        '''
        Fire an event on the master, or drop message if unable to send.
        '''
        load = {'id': self.opts['id'],
                'cmd': '_minion_event',
                'pretag': pretag,
                'tok': self.tok}
        if events:
            load['events'] = events
        elif data and tag:
            load['data'] = data
            load['tag'] = tag
        elif not data and tag:
            load['data'] = {}
            load['tag'] = tag
        else:
            return

        def timeout_handler(*_):
            log.info('fire_master failed: master could not be contacted. Request timed out.')
            return True

        if sync:
            try:
                self._send_req_sync(load, timeout)
            except salt.exceptions.SaltReqTimeoutError:
                log.info('fire_master failed: master could not be contacted. Request timed out.')
            except Exception:
                log.info('fire_master failed: {0}'.format(traceback.format_exc()))
                return False
        else:
            with tornado.stack_context.ExceptionStackContext(timeout_handler):
                self._send_req_async(load, timeout, callback=lambda f: None)  # pylint: disable=unexpected-keyword-arg
        return True

    def _handle_decoded_payload(self, data):
        '''
        Override this method if you wish to handle the decoded data
        differently.
        '''
        if 'user' in data:
            log.info(
                'User {0[user]} Executing command {0[fun]} with jid '
                '{0[jid]}'.format(data)
            )
        else:
            log.info(
                'Executing command {0[fun]} with jid {0[jid]}'.format(data)
            )
        log.debug('Command details {0}'.format(data))

        # Don't duplicate jobs
        log.trace('Started JIDs: {0}'.format(self.jid_queue))
        if self.jid_queue is not None:
            if data['jid'] in self.jid_queue:
                return
            else:
                self.jid_queue.append(data['jid'])
                if len(self.jid_queue) > self.opts['minion_jid_queue_hwm']:
                    self.jid_queue.pop(0)

        if isinstance(data['fun'], six.string_types):
            if data['fun'] == 'sys.reload_modules':
                self.functions, self.returners, self.function_errors, self.executors = self._load_modules()
                self.schedule.functions = self.functions
                self.schedule.returners = self.returners
        # We stash an instance references to allow for the socket
        # communication in Windows. You can't pickle functions, and thus
        # python needs to be able to reconstruct the reference on the other
        # side.
        instance = self
        multiprocessing_enabled = self.opts.get('multiprocessing', True)
        if multiprocessing_enabled:
            if sys.platform.startswith('win'):
                # let python reconstruct the minion on the other side if we're
                # running on windows
                instance = None
            with default_signals(signal.SIGINT, signal.SIGTERM):
                process = SignalHandlingMultiprocessingProcess(
                    target=self._target, args=(instance, self.opts, data, self.connected)
                )
        else:
            process = threading.Thread(
                target=self._target,
                args=(instance, self.opts, data, self.connected),
                name=data['jid']
            )

        if multiprocessing_enabled:
            with default_signals(signal.SIGINT, signal.SIGTERM):
                # Reset current signals before starting the process in
                # order not to inherit the current signal handlers
                process.start()
        else:
            process.start()

        # TODO: remove the windows specific check?
        if multiprocessing_enabled and not salt.utils.is_windows():
            # we only want to join() immediately if we are daemonizing a process
            process.join()
        else:
            self.win_proc.append(process)

    def ctx(self):
        '''Return a single context manager for the minion's data
        '''
        if six.PY2:
            return contextlib.nested(
                self.functions.context_dict.clone(),
                self.returners.context_dict.clone(),
                self.executors.context_dict.clone(),
            )
        else:
            exitstack = contextlib.ExitStack()
            exitstack.push(self.functions.context_dict.clone())
            exitstack.push(self.returners.context_dict.clone())
            exitstack.push(self.executors.context_dict.clone())
            return exitstack

    @classmethod
    def _target(cls, minion_instance, opts, data, connected):
        if not minion_instance:
            minion_instance = cls(opts)
            minion_instance.connected = connected
            if not hasattr(minion_instance, 'functions'):
                functions, returners, function_errors, executors = (
                    minion_instance._load_modules(grains=opts['grains'])
                    )
                minion_instance.functions = functions
                minion_instance.returners = returners
                minion_instance.function_errors = function_errors
                minion_instance.executors = executors
            if not hasattr(minion_instance, 'serial'):
                minion_instance.serial = salt.payload.Serial(opts)
            if not hasattr(minion_instance, 'proc_dir'):
                uid = salt.utils.get_uid(user=opts.get('user', None))
                minion_instance.proc_dir = (
                    get_proc_dir(opts['cachedir'], uid=uid)
                    )

        with tornado.stack_context.StackContext(minion_instance.ctx):
            if isinstance(data['fun'], tuple) or isinstance(data['fun'], list):
                Minion._thread_multi_return(minion_instance, opts, data)
            else:
                Minion._thread_return(minion_instance, opts, data)

    @classmethod
    def _thread_return(cls, minion_instance, opts, data):
        '''
        This method should be used as a threading target, start the actual
        minion side execution.
        '''
        fn_ = os.path.join(minion_instance.proc_dir, data['jid'])

        if opts['multiprocessing'] and not salt.utils.is_windows():
            # Shutdown the multiprocessing before daemonizing
            salt.log.setup.shutdown_multiprocessing_logging()

            salt.utils.daemonize_if(opts)

            # Reconfigure multiprocessing logging after daemonizing
            salt.log.setup.setup_multiprocessing_logging()

        salt.utils.appendproctitle('{0}._thread_return {1}'.format(cls.__name__, data['jid']))

        sdata = {'pid': os.getpid()}
        sdata.update(data)
        log.info('Starting a new job with PID {0}'.format(sdata['pid']))
        with salt.utils.fopen(fn_, 'w+b') as fp_:
            fp_.write(minion_instance.serial.dumps(sdata))
        ret = {'success': False}
        function_name = data['fun']
        if function_name in minion_instance.functions:
            try:
                if minion_instance.connected and minion_instance.opts['pillar'].get('minion_blackout', False):
                    # this minion is blacked out. Only allow saltutil.refresh_pillar
                    if function_name != 'saltutil.refresh_pillar' and \
                            function_name not in minion_instance.opts['pillar'].get('minion_blackout_whitelist', []):
                        raise SaltInvocationError('Minion in blackout mode. Set \'minion_blackout\' '
                                                 'to False in pillar to resume operations. Only '
                                                 'saltutil.refresh_pillar allowed in blackout mode.')
                func = minion_instance.functions[function_name]
                args, kwargs = load_args_and_kwargs(
                    func,
                    data['arg'],
                    data)
                minion_instance.functions.pack['__context__']['retcode'] = 0

                executors = data.get('module_executors') or opts.get('module_executors', ['direct_call.get'])
                if isinstance(executors, six.string_types):
                    executors = [executors]
                elif not isinstance(executors, list) or not executors:
                    raise SaltInvocationError("Wrong executors specification: {0}. String or non-empty list expected".
                        format(executors))
                if opts.get('sudo_user', '') and executors[-1] != 'sudo.get':
                    if executors[-1] in FUNCTION_EXECUTORS:
                        executors[-1] = 'sudo.get'  # replace
                    else:
                        executors.append('sudo.get')  # append
                log.trace('Executors list {0}'.format(executors))  # pylint: disable=no-member

                # Get executors
                def get_executor(name):
                    executor_class = minion_instance.executors.get(name)
                    if executor_class is None:
                        raise SaltInvocationError("Executor '{0}' is not available".format(name))
                    return executor_class
                # Get the last one that is function executor
                executor = get_executor(executors.pop())(opts, data, func, args, kwargs)
                # Instantiate others from bottom to the top
                for executor_name in reversed(executors):
                    executor = get_executor(executor_name)(opts, data, executor)
                return_data = executor.execute()

                if isinstance(return_data, types.GeneratorType):
                    ind = 0
                    iret = {}
                    for single in return_data:
                        if isinstance(single, dict) and isinstance(iret, dict):
                            iret.update(single)
                        else:
                            if not iret:
                                iret = []
                            iret.append(single)
                        tag = tagify([data['jid'], 'prog', opts['id'], str(ind)], 'job')
                        event_data = {'return': single}
                        minion_instance._fire_master(event_data, tag)
                        ind += 1
                    ret['return'] = iret
                else:
                    ret['return'] = return_data
                ret['retcode'] = minion_instance.functions.pack['__context__'].get(
                    'retcode',
                    0
                )
                ret['success'] = True
            except CommandNotFoundError as exc:
                msg = 'Command required for \'{0}\' not found'.format(
                    function_name
                )
                log.debug(msg, exc_info=True)
                ret['return'] = '{0}: {1}'.format(msg, exc)
                ret['out'] = 'nested'
            except CommandExecutionError as exc:
                log.error(
                    'A command in \'{0}\' had a problem: {1}'.format(
                        function_name,
                        exc
                    ),
                    exc_info_on_loglevel=logging.DEBUG
                )
                ret['return'] = 'ERROR: {0}'.format(exc)
                ret['out'] = 'nested'
            except SaltInvocationError as exc:
                log.error(
                    'Problem executing \'{0}\': {1}'.format(
                        function_name,
                        exc
                    ),
                    exc_info_on_loglevel=logging.DEBUG
                )
                ret['return'] = 'ERROR executing \'{0}\': {1}'.format(
                    function_name, exc
                )
                ret['out'] = 'nested'
            except TypeError as exc:
                msg = 'Passed invalid arguments to {0}: {1}\n{2}'.format(function_name, exc, func.__doc__, )
                log.warning(msg, exc_info_on_loglevel=logging.DEBUG)
                ret['return'] = msg
                ret['out'] = 'nested'
            except Exception:
                msg = 'The minion function caused an exception'
                log.warning(msg, exc_info_on_loglevel=True)
                salt.utils.error.fire_exception(salt.exceptions.MinionError(msg), opts, job=data)
                ret['return'] = '{0}: {1}'.format(msg, traceback.format_exc())
                ret['out'] = 'nested'
        else:
            ret['return'] = minion_instance.functions.missing_fun_string(function_name)
            mod_name = function_name.split('.')[0]
            if mod_name in minion_instance.function_errors:
                ret['return'] += ' Possible reasons: \'{0}\''.format(
                    minion_instance.function_errors[mod_name]
                )
            ret['success'] = False
            ret['retcode'] = 254
            ret['out'] = 'nested'

        ret['jid'] = data['jid']
        ret['fun'] = data['fun']
        ret['fun_args'] = data['arg']
        if 'master_id' in data:
            ret['master_id'] = data['master_id']
        if 'metadata' in data:
            if isinstance(data['metadata'], dict):
                ret['metadata'] = data['metadata']
            else:
                log.warning('The metadata parameter must be a dictionary.  Ignoring.')
        if minion_instance.connected:
            minion_instance._return_pub(
                ret,
                timeout=minion_instance._return_retry_timer()
            )
        # TODO: make a list? Seems odd to split it this late :/
        if data['ret'] and isinstance(data['ret'], six.string_types):
            if 'ret_config' in data:
                ret['ret_config'] = data['ret_config']
            if 'ret_kwargs' in data:
                ret['ret_kwargs'] = data['ret_kwargs']
            ret['id'] = opts['id']
            for returner in set(data['ret'].split(',')):
                try:
                    minion_instance.returners['{0}.returner'.format(
                        returner
                    )](ret)
                except Exception as exc:
                    log.error(
                        'The return failed for job {0} {1}'.format(
                        data['jid'],
                        exc
                        )
                    )
                    log.error(traceback.format_exc())

    @classmethod
    def _thread_multi_return(cls, minion_instance, opts, data):
        '''
        This method should be used as a threading target, start the actual
        minion side execution.
        '''
        salt.utils.appendproctitle('{0}._thread_multi_return {1}'.format(cls.__name__, data['jid']))
        ret = {
            'return': {},
            'success': {},
        }
        for ind in range(0, len(data['fun'])):
            ret['success'][data['fun'][ind]] = False
            try:
                if minion_instance.connected and minion_instance.opts['pillar'].get('minion_blackout', False):
                    # this minion is blacked out. Only allow saltutil.refresh_pillar
                    if data['fun'][ind] != 'saltutil.refresh_pillar' and \
                            data['fun'][ind] not in minion_instance.opts['pillar'].get('minion_blackout_whitelist', []):
                        raise SaltInvocationError('Minion in blackout mode. Set \'minion_blackout\' '
                                                 'to False in pillar to resume operations. Only '
                                                 'saltutil.refresh_pillar allowed in blackout mode.')
                func = minion_instance.functions[data['fun'][ind]]
                args, kwargs = load_args_and_kwargs(
                    func,
                    data['arg'][ind],
                    data)
                ret['return'][data['fun'][ind]] = func(*args, **kwargs)
                ret['success'][data['fun'][ind]] = True
            except Exception as exc:
                trb = traceback.format_exc()
                log.warning(
                    'The minion function caused an exception: {0}'.format(
                        exc
                    )
                )
                ret['return'][data['fun'][ind]] = trb
            ret['jid'] = data['jid']
            ret['fun'] = data['fun']
            ret['fun_args'] = data['arg']
        if 'metadata' in data:
            ret['metadata'] = data['metadata']
        if minion_instance.connected:
            minion_instance._return_pub(
                ret,
                timeout=minion_instance._return_retry_timer()
            )
        if data['ret']:
            if 'ret_config' in data:
                ret['ret_config'] = data['ret_config']
            if 'ret_kwargs' in data:
                ret['ret_kwargs'] = data['ret_kwargs']
            for returner in set(data['ret'].split(',')):
                ret['id'] = opts['id']
                try:
                    minion_instance.returners['{0}.returner'.format(
                        returner
                    )](ret)
                except Exception as exc:
                    log.error(
                        'The return failed for job {0} {1}'.format(
                        data['jid'],
                        exc
                        )
                    )

    def _return_pub(self, ret, ret_cmd='_return', timeout=60, sync=True):
        '''
        Return the data from the executed command to the master server
        '''
        jid = ret.get('jid', ret.get('__jid__'))
        fun = ret.get('fun', ret.get('__fun__'))
        if self.opts['multiprocessing']:
            fn_ = os.path.join(self.proc_dir, jid)
            if os.path.isfile(fn_):
                try:
                    os.remove(fn_)
                except (OSError, IOError):
                    # The file is gone already
                    pass
        log.info('Returning information for job: {0}'.format(jid))
        if ret_cmd == '_syndic_return':
            load = {'cmd': ret_cmd,
                    'id': self.opts['id'],
                    'jid': jid,
                    'fun': fun,
                    'arg': ret.get('arg'),
                    'tgt': ret.get('tgt'),
                    'tgt_type': ret.get('tgt_type'),
                    'load': ret.get('__load__')}
            if '__master_id__' in ret:
                load['master_id'] = ret['__master_id__']
            load['return'] = {}
            for key, value in six.iteritems(ret):
                if key.startswith('__'):
                    continue
                load['return'][key] = value
        else:
            load = {'cmd': ret_cmd,
                    'id': self.opts['id']}
            for key, value in six.iteritems(ret):
                load[key] = value

        if 'out' in ret:
            if isinstance(ret['out'], six.string_types):
                load['out'] = ret['out']
            else:
                log.error('Invalid outputter {0}. This is likely a bug.'
                          .format(ret['out']))
        else:
            try:
                oput = self.functions[fun].__outputter__
            except (KeyError, AttributeError, TypeError):
                pass
            else:
                if isinstance(oput, six.string_types):
                    load['out'] = oput
        if self.opts['cache_jobs']:
            # Local job cache has been enabled
            salt.utils.minion.cache_jobs(self.opts, load['jid'], ret)

        if not self.opts['pub_ret']:
            return ''

        def timeout_handler(*_):
            msg = ('The minion failed to return the job information for job '
                   '{0}. This is often due to the master being shut down or '
                   'overloaded. If the master is running consider increasing '
                   'the worker_threads value.').format(jid)
            log.warning(msg)
            return True

        if sync:
            try:
                ret_val = self._send_req_sync(load, timeout=timeout)
            except SaltReqTimeoutError:
                timeout_handler()
                return ''
        else:
            with tornado.stack_context.ExceptionStackContext(timeout_handler):
                ret_val = self._send_req_async(load, timeout=timeout, callback=lambda f: None)  # pylint: disable=unexpected-keyword-arg

        log.trace('ret_val = {0}'.format(ret_val))  # pylint: disable=no-member
        return ret_val

    def _state_run(self):
        '''
        Execute a state run based on information set in the minion config file
        '''
        if self.opts['startup_states']:
            if self.opts.get('master_type', 'str') == 'disable' and \
                        self.opts.get('file_client', 'remote') == 'remote':
                log.warning('Cannot run startup_states when \'master_type\' is '
                            'set to \'disable\' and \'file_client\' is set to '
                            '\'remote\'. Skipping.')
            else:
                data = {'jid': 'req', 'ret': self.opts.get('ext_job_cache', '')}
                if self.opts['startup_states'] == 'sls':
                    data['fun'] = 'state.sls'
                    data['arg'] = [self.opts['sls_list']]
                elif self.opts['startup_states'] == 'top':
                    data['fun'] = 'state.top'
                    data['arg'] = [self.opts['top_file']]
                else:
                    data['fun'] = 'state.highstate'
                    data['arg'] = []
                self._handle_decoded_payload(data)

    def _refresh_grains_watcher(self, refresh_interval_in_minutes):
        '''
        Create a loop that will fire a pillar refresh to inform a master about a change in the grains of this minion
        :param refresh_interval_in_minutes:
        :return: None
        '''
        if '__update_grains' not in self.opts.get('schedule', {}):
            if 'schedule' not in self.opts:
                self.opts['schedule'] = {}
            self.opts['schedule'].update({
                '__update_grains':
                    {
                        'function': 'event.fire',
                        'args': [{}, 'grains_refresh'],
                        'minutes': refresh_interval_in_minutes
                    }
            })

    def _fire_master_minion_start(self):
        # Send an event to the master that the minion is live
        self._fire_master(
            'Minion {0} started at {1}'.format(
            self.opts['id'],
            time.asctime()
            ),
            'minion_start'
        )
        # dup name spaced event
        self._fire_master(
            'Minion {0} started at {1}'.format(
            self.opts['id'],
            time.asctime()
            ),
            tagify([self.opts['id'], 'start'], 'minion'),
        )

    def module_refresh(self, force_refresh=False, notify=False):
        '''
        Refresh the functions and returners.
        '''
        log.debug('Refreshing modules. Notify={0}'.format(notify))
        self.functions, self.returners, _, self.executors = self._load_modules(force_refresh, notify=notify)

        self.schedule.functions = self.functions
        self.schedule.returners = self.returners

    # TODO: only allow one future in flight at a time?
    @tornado.gen.coroutine
    def pillar_refresh(self, force_refresh=False):
        '''
        Refresh the pillar
        '''
        log.debug('Refreshing pillar')
        try:
            self.opts['pillar'] = yield salt.pillar.get_async_pillar(
                self.opts,
                self.opts['grains'],
                self.opts['id'],
                self.opts['environment'],
                pillarenv=self.opts.get('pillarenv'),
            ).compile_pillar()
        except SaltClientError:
            # Do not exit if a pillar refresh fails.
            log.error('Pillar data could not be refreshed. '
                      'One or more masters may be down!')
        self.module_refresh(force_refresh)

    def manage_schedule(self, tag, data):
        '''
        Refresh the functions and returners.
        '''
        func = data.get('func', None)
        name = data.get('name', None)
        schedule = data.get('schedule', None)
        where = data.get('where', None)
        persist = data.get('persist', None)

        if func == 'delete':
            self.schedule.delete_job(name, persist)
        elif func == 'add':
            self.schedule.add_job(schedule, persist)
        elif func == 'modify':
            self.schedule.modify_job(name, schedule, persist, where)
        elif func == 'enable':
            self.schedule.enable_schedule()
        elif func == 'disable':
            self.schedule.disable_schedule()
        elif func == 'enable_job':
            self.schedule.enable_job(name, persist, where)
        elif func == 'run_job':
            self.schedule.run_job(name)
        elif func == 'disable_job':
            self.schedule.disable_job(name, persist, where)
        elif func == 'reload':
            self.schedule.reload(schedule)
        elif func == 'list':
            self.schedule.list(where)
        elif func == 'save_schedule':
            self.schedule.save_schedule()

    def manage_beacons(self, tag, data):
        '''
        Manage Beacons
        '''
        func = data.get('func', None)
        name = data.get('name', None)
        beacon_data = data.get('beacon_data', None)

        if func == 'add':
            self.beacons.add_beacon(name, beacon_data)
        elif func == 'modify':
            self.beacons.modify_beacon(name, beacon_data)
        elif func == 'delete':
            self.beacons.delete_beacon(name)
        elif func == 'enable':
            self.beacons.enable_beacons()
        elif func == 'disable':
            self.beacons.disable_beacons()
        elif func == 'enable_beacon':
            self.beacons.enable_beacon(name)
        elif func == 'disable_beacon':
            self.beacons.disable_beacon(name)
        elif func == 'list':
            self.beacons.list_beacons()

    def environ_setenv(self, tag, data):
        '''
        Set the salt-minion main process environment according to
        the data contained in the minion event data
        '''
        environ = data.get('environ', None)
        if environ is None:
            return False
        false_unsets = data.get('false_unsets', False)
        clear_all = data.get('clear_all', False)
        import salt.modules.environ as mod_environ
        return mod_environ.setenv(environ, false_unsets, clear_all)

    def _pre_tune(self):
        '''
        Set the minion running flag and issue the appropriate warnings if
        the minion cannot be started or is already running
        '''
        if self._running is None:
            self._running = True
        elif self._running is False:
            log.error(
                'This {0} was scheduled to stop. Not running '
                '{0}.tune_in()'.format(self.__class__.__name__)
            )
            return
        elif self._running is True:
            log.error(
                'This {0} is already running. Not running '
                '{0}.tune_in()'.format(self.__class__.__name__)
            )
            return

        try:
            log.info(
                '{0} is starting as user \'{1}\''.format(
                    self.__class__.__name__,
                    salt.utils.get_user()
                )
            )
        except Exception as err:
            # Only windows is allowed to fail here. See #3189. Log as debug in
            # that case. Else, error.
            log.log(
                salt.utils.is_windows() and logging.DEBUG or logging.ERROR,
                'Failed to get the user who is starting {0}'.format(
                    self.__class__.__name__
                ),
                exc_info=err
            )

    def _mine_send(self, tag, data):
        '''
        Send mine data to the master
        '''
        channel = salt.transport.Channel.factory(self.opts)
        data['tok'] = self.tok
        try:
            ret = channel.send(data)
            return ret
        except SaltReqTimeoutError:
            log.warning('Unable to send mine data to master.')
            return None

    @tornado.gen.coroutine
    def handle_event(self, package):
        '''
        Handle an event from the epull_sock (all local minion events)
        '''
        if not self.ready:
            raise tornado.gen.Return()
        tag, data = salt.utils.event.SaltEvent.unpack(package)
        log.debug('Minion of "{0}" is handling event tag \'{1}\''.format(self.opts['master'], tag))
        if tag.startswith('module_refresh'):
            self.module_refresh(notify=data.get('notify', False))
        elif tag.startswith('pillar_refresh'):
            yield self.pillar_refresh()
        elif tag.startswith('manage_schedule'):
            self.manage_schedule(tag, data)
        elif tag.startswith('manage_beacons'):
            self.manage_beacons(tag, data)
        elif tag.startswith('grains_refresh'):
            if self.grains_cache != self.opts['grains']:
                self.pillar_refresh(force_refresh=True)
                self.grains_cache = self.opts['grains']
        elif tag.startswith('environ_setenv'):
            self.environ_setenv(tag, data)
        elif tag.startswith('_minion_mine'):
            self._mine_send(tag, data)
        elif tag.startswith('fire_master'):
            log.debug('Forwarding master event tag={tag}'.format(tag=data['tag']))
            self._fire_master(data['data'], data['tag'], data['events'], data['pretag'])
        elif tag.startswith('__master_disconnected') or tag.startswith('__master_failback'):
            # if the master disconnect event is for a different master, raise an exception
            if tag.startswith('__master_disconnected') and data['master'] != self.opts['master']:
                # not mine master, ignore
                return
            if tag.startswith('__master_failback'):
                # if the master failback event is not for the top master, raise an exception
                if data['master'] != self.opts['master_list'][0]:
                    raise SaltException('Bad master \'{0}\' when mine failback is \'{1}\''.format(
                        data['master'], self.opts['master']))
                # if the master failback event is for the current master, raise an exception
                elif data['master'] == self.opts['master'][0]:
                    raise SaltException('Already connected to \'{0}\''.format(data['master']))

            if self.connected:
                # we are not connected anymore
                self.connected = False
                # modify the scheduled job to fire only on reconnect
                if self.opts['transport'] != 'tcp':
                    schedule = {
                       'function': 'status.master',
                       'seconds': self.opts['master_alive_interval'],
                       'jid_include': True,
                       'maxrunning': 1,
                       'return_job': False,
                       'kwargs': {'master': self.opts['master'],
                                  'connected': False}
                    }
                    self.schedule.modify_job(name='__master_alive_{0}'.format(self.opts['master']),
                                             schedule=schedule)

                log.info('Connection to master {0} lost'.format(self.opts['master']))

                if self.opts['master_type'] == 'failover':
                    log.info('Trying to tune in to next master from master-list')

                    if hasattr(self, 'pub_channel'):
                        self.pub_channel.on_recv(None)
                        if hasattr(self.pub_channel, 'auth'):
                            self.pub_channel.auth.invalidate()
                        if hasattr(self.pub_channel, 'close'):
                            self.pub_channel.close()
                        del self.pub_channel

                    # if eval_master finds a new master for us, self.connected
                    # will be True again on successful master authentication
                    try:
                        master, self.pub_channel = yield self.eval_master(
                                                            opts=self.opts,
                                                            failed=True,
                                                            failback=package.startswith('__master_failback'))
                    except SaltClientError:
                        pass

                    if self.connected:
                        self.opts['master'] = master

                        # re-init the subsystems to work with the new master
                        log.info('Re-initialising subsystems for new '
                                 'master {0}'.format(self.opts['master']))
                        self.functions, self.returners, self.function_errors, self.executors = self._load_modules()
                        self.pub_channel.on_recv(self._handle_payload)
                        self._fire_master_minion_start()
                        log.info('Minion is ready to receive requests!')

                        # update scheduled job to run with the new master addr
                        if self.opts['transport'] != 'tcp':
                            schedule = {
                               'function': 'status.master',
                               'seconds': self.opts['master_alive_interval'],
                               'jid_include': True,
                               'maxrunning': 1,
                               'return_job': False,
                               'kwargs': {'master': self.opts['master'],
                                          'connected': True}
                            }
                            self.schedule.modify_job(name='__master_alive_{0}'.format(self.opts['master']),
                                                     schedule=schedule)

                            if self.opts['master_failback'] and 'master_list' in self.opts:
                                if self.opts['master'] != self.opts['master_list'][0]:
                                    schedule = {
                                       'function': 'status.ping_master',
                                       'seconds': self.opts['master_failback_interval'],
                                       'jid_include': True,
                                       'maxrunning': 1,
                                       'return_job': False,
                                       'kwargs': {'master': self.opts['master_list'][0]}
                                    }
                                    self.schedule.modify_job(name='__master_failback',
                                                             schedule=schedule)
                                else:
                                    self.schedule.delete_job(name='__master_failback', persist=True)
                    else:
                        self.restart = True
                        self.io_loop.stop()

        elif tag.startswith('__master_connected'):
            # handle this event only once. otherwise it will pollute the log
            if not self.connected:
                log.info('Connection to master {0} re-established'.format(self.opts['master']))
                self.connected = True
                # modify the __master_alive job to only fire,
                # if the connection is lost again
                if self.opts['transport'] != 'tcp':
                    schedule = {
                       'function': 'status.master',
                       'seconds': self.opts['master_alive_interval'],
                       'jid_include': True,
                       'maxrunning': 1,
                       'return_job': False,
                       'kwargs': {'master': self.opts['master'],
                                  'connected': True}
                    }

                    self.schedule.modify_job(name='__master_alive_{0}'.format(self.opts['master']),
                                             schedule=schedule)
        elif tag.startswith('__schedule_return'):
            self._return_pub(data, ret_cmd='_return', sync=False)
        elif tag.startswith('_salt_error'):
            if self.connected:
                log.debug('Forwarding salt error event tag={tag}'.format(tag=tag))
                self._fire_master(data, tag)

    def _fallback_cleanups(self):
        '''
        Fallback cleanup routines, attempting to fix leaked processes, threads, etc.
        '''
        # Add an extra fallback in case a forked process leaks through
        multiprocessing.active_children()

        # Cleanup Windows threads
        if not salt.utils.is_windows():
            return
        for thread in self.win_proc:
            if not thread.is_alive():
                thread.join()
                try:
                    self.win_proc.remove(thread)
                    del thread
                except (ValueError, NameError):
                    pass

    # Main Minion Tune In
    def tune_in(self, start=True):
        '''
        Lock onto the publisher. This is the main event loop for the minion
        :rtype : None
        '''
        self._pre_tune()

        log.debug('Minion \'{0}\' trying to tune in'.format(self.opts['id']))

        if start:
            self.sync_connect_master()
        if self.connected:
            self._fire_master_minion_start()
            log.info('Minion is ready to receive requests!')

        # Make sure to gracefully handle SIGUSR1
        enable_sigusr1_handler()

        # Make sure to gracefully handle CTRL_LOGOFF_EVENT
        salt.utils.enable_ctrl_logoff_handler()

        # On first startup execute a state run if configured to do so
        self._state_run()

        loop_interval = self.opts['loop_interval']

        try:
            if self.opts['grains_refresh_every']:  # If exists and is not zero. In minutes, not seconds!
                if self.opts['grains_refresh_every'] > 1:
                    log.debug(
                        'Enabling the grains refresher. Will run every {0} minutes.'.format(
                            self.opts['grains_refresh_every'])
                    )
                else:  # Clean up minute vs. minutes in log message
                    log.debug(
                        'Enabling the grains refresher. Will run every {0} minute.'.format(
                            self.opts['grains_refresh_every'])

                    )
                self._refresh_grains_watcher(
                    abs(self.opts['grains_refresh_every'])
                )
        except Exception as exc:
            log.error(
                'Exception occurred in attempt to initialize grain refresh routine during minion tune-in: {0}'.format(
                    exc)
            )

        self.periodic_callbacks = {}
        # schedule the stuff that runs every interval
        ping_interval = self.opts.get('ping_interval', 0) * 60
        if ping_interval > 0 and self.connected:
            def ping_master():
                try:
                    if not self._fire_master('ping', 'minion_ping'):
                        if not self.opts.get('auth_safemode', True):
                            log.error('** Master Ping failed. Attempting to restart minion**')
                            delay = self.opts.get('random_reauth_delay', 5)
                            log.info('delaying random_reauth_delay {0}s'.format(delay))
                            # regular sys.exit raises an exception -- which isn't sufficient in a thread
                            os._exit(salt.defaults.exitcodes.SALT_KEEPALIVE)
                except Exception:
                    log.warning('Attempt to ping master failed.', exc_on_loglevel=logging.DEBUG)
            self.periodic_callbacks['ping'] = tornado.ioloop.PeriodicCallback(ping_master, ping_interval * 1000, io_loop=self.io_loop)

        self.periodic_callbacks['cleanup'] = tornado.ioloop.PeriodicCallback(self._fallback_cleanups, loop_interval * 1000, io_loop=self.io_loop)

        def handle_beacons():
            # Process Beacons
            beacons = None
            try:
                beacons = self.process_beacons(self.functions)
            except Exception:
                log.critical('The beacon errored: ', exc_info=True)
            if beacons and self.connected:
                self._fire_master(events=beacons)

        self.periodic_callbacks['beacons'] = tornado.ioloop.PeriodicCallback(handle_beacons, loop_interval * 1000, io_loop=self.io_loop)

        # TODO: actually listen to the return and change period
        def handle_schedule():
            self.process_schedule(self, loop_interval)
        if hasattr(self, 'schedule'):
            self.periodic_callbacks['schedule'] = tornado.ioloop.PeriodicCallback(handle_schedule, 1000, io_loop=self.io_loop)

        # start all the other callbacks
        for periodic_cb in six.itervalues(self.periodic_callbacks):
            periodic_cb.start()

        # add handler to subscriber
        if hasattr(self, 'pub_channel') and self.pub_channel is not None:
            self.pub_channel.on_recv(self._handle_payload)
        elif self.opts.get('master_type') != 'disable':
            log.error('No connection to master found. Scheduled jobs will not run.')

        if start:
            try:
                self.io_loop.start()
                if self.restart:
                    self.destroy()
            except (KeyboardInterrupt, RuntimeError):  # A RuntimeError can be re-raised by Tornado on shutdown
                self.destroy()

    def _handle_payload(self, payload):
        if payload is not None and payload['enc'] == 'aes':
            if self._target_load(payload['load']):
                self._handle_decoded_payload(payload['load'])
            elif self.opts['zmq_filtering']:
                # In the filtering enabled case, we'd like to know when minion sees something it shouldnt
                log.trace('Broadcast message received not for this minion, Load: {0}'.format(payload['load']))
        # If it's not AES, and thus has not been verified, we do nothing.
        # In the future, we could add support for some clearfuncs, but
        # the minion currently has no need.

    def _target_load(self, load):
        # Verify that the publication is valid
        if 'tgt' not in load or 'jid' not in load or 'fun' not in load \
           or 'arg' not in load:
            return False
        # Verify that the publication applies to this minion

        # It's important to note that the master does some pre-processing
        # to determine which minions to send a request to. So for example,
        # a "salt -G 'grain_key:grain_val' test.ping" will invoke some
        # pre-processing on the master and this minion should not see the
        # publication if the master does not determine that it should.

        if 'tgt_type' in load:
            match_func = getattr(self.matcher,
                                 '{0}_match'.format(load['tgt_type']), None)
            if match_func is None:
                return False
            if load['tgt_type'] in ('grain', 'grain_pcre', 'pillar'):
                delimiter = load.get('delimiter', DEFAULT_TARGET_DELIM)
                if not match_func(load['tgt'], delimiter=delimiter):
                    return False
            elif not match_func(load['tgt']):
                return False
        else:
            if not self.matcher.glob_match(load['tgt']):
                return False

        return True

    def destroy(self):
        '''
        Tear down the minion
        '''
        self._running = False
        if hasattr(self, 'schedule'):
            del self.schedule
        if hasattr(self, 'pub_channel') and self.pub_channel is not None:
            self.pub_channel.on_recv(None)
            if hasattr(self.pub_channel, 'close'):
                self.pub_channel.close()
            del self.pub_channel
        if hasattr(self, 'periodic_callbacks'):
            for cb in six.itervalues(self.periodic_callbacks):
                cb.stop()

    def __del__(self):
        self.destroy()


class Syndic(Minion):
    '''
    Make a Syndic minion, this minion will use the minion keys on the
    master to authenticate with a higher level master.
    '''
    def __init__(self, opts, **kwargs):
        self._syndic_interface = opts.get('interface')
        self._syndic = True
        # force auth_safemode True because Syndic don't support autorestart
        opts['auth_safemode'] = True
        opts['loop_interval'] = 1
        super(Syndic, self).__init__(opts, **kwargs)
        self.mminion = salt.minion.MasterMinion(opts)
        self.jid_forward_cache = set()
        self.jids = {}
        self.raw_events = []
        self.pub_future = None

    def _handle_decoded_payload(self, data):
        '''
        Override this method if you wish to handle the decoded data
        differently.
        '''
        # TODO: even do this??
        data['to'] = int(data.get('to', self.opts['timeout'])) - 1
        # Only forward the command if it didn't originate from ourselves
        if data.get('master_id', 0) != self.opts.get('master_id', 1):
            self.syndic_cmd(data)

    def syndic_cmd(self, data):
        '''
        Take the now clear load and forward it on to the client cmd
        '''
        # Set up default tgt_type
        if 'tgt_type' not in data:
            data['tgt_type'] = 'glob'
        kwargs = {}

        # optionally add a few fields to the publish data
        for field in ('master_id',  # which master the job came from
                      'user',  # which user ran the job
                      ):
            if field in data:
                kwargs[field] = data[field]

        def timeout_handler(*args):
            log.warning('Unable to forward pub data: {0}'.format(args[1]))
            return True

        with tornado.stack_context.ExceptionStackContext(timeout_handler):
            self.local.pub_async(data['tgt'],
                                 data['fun'],
                                 data['arg'],
                                 data['tgt_type'],
                                 data['ret'],
                                 data['jid'],
                                 data['to'],
                                 io_loop=self.io_loop,
                                 callback=lambda _: None,
                                 **kwargs)

    def fire_master_syndic_start(self):
        # Send an event to the master that the minion is live
        self._fire_master(
            'Syndic {0} started at {1}'.format(
                self.opts['id'],
                time.asctime()
            ),
            'syndic_start',
            sync=False,
        )
        self._fire_master(
            'Syndic {0} started at {1}'.format(
                self.opts['id'],
                time.asctime()
            ),
            tagify([self.opts['id'], 'start'], 'syndic'),
            sync=False,
        )

    # TODO: clean up docs
    def tune_in_no_block(self):
        '''
        Executes the tune_in sequence but omits extra logging and the
        management of the event bus assuming that these are handled outside
        the tune_in sequence
        '''
        # Instantiate the local client
        self.local = salt.client.get_local_client(
                self.opts['_minion_conf_file'], io_loop=self.io_loop)

        # add handler to subscriber
        self.pub_channel.on_recv(self._process_cmd_socket)

    def _process_cmd_socket(self, payload):
        if payload is not None and payload['enc'] == 'aes':
            log.trace('Handling payload')
            self._handle_decoded_payload(payload['load'])
        # If it's not AES, and thus has not been verified, we do nothing.
        # In the future, we could add support for some clearfuncs, but
        # the syndic currently has no need.

<<<<<<< HEAD
=======
    def _reset_event_aggregation(self):
        self.jids = {}
        self.raw_events = []

    def _process_event(self, raw):
        # TODO: cleanup: Move down into event class
        mtag, data = self.local.event.unpack(raw, self.local.event.serial)
        log.trace('Got event {0}'.format(mtag))  # pylint: disable=no-member
        tag_parts = mtag.split('/')
        if len(tag_parts) >= 4 and tag_parts[1] == 'job' and \
            salt.utils.jid.is_jid(tag_parts[2]) and tag_parts[3] == 'ret' and \
            'return' in data:
            if 'jid' not in data:
                # Not a job return
                return
            jdict = self.jids.setdefault(data['jid'], {})
            if not jdict:
                jdict['__fun__'] = data.get('fun')
                jdict['__jid__'] = data['jid']
                jdict['__load__'] = {}
                fstr = '{0}.get_load'.format(self.opts['master_job_cache'])
                # Only need to forward each load once. Don't hit the disk
                # for every minion return!
                if data['jid'] not in self.jid_forward_cache:
                    jdict['__load__'].update(
                        self.mminion.returners[fstr](data['jid'])
                        )
                    self.jid_forward_cache.add(data['jid'])
                    if len(self.jid_forward_cache) > self.opts['syndic_jid_forward_cache_hwm']:
                        # Pop the oldest jid from the cache
                        tmp = sorted(list(self.jid_forward_cache))
                        tmp.pop(0)
                        self.jid_forward_cache = set(tmp)
            if 'master_id' in data:
                # __'s to make sure it doesn't print out on the master cli
                jdict['__master_id__'] = data['master_id']
            ret = {}
            for key in 'return', 'retcode', 'success':
                if key in data:
                    ret[key] = data[key]
            jdict[data['id']] = ret
        else:
            # Add generic event aggregation here
            if 'retcode' not in data:
                self.raw_events.append({'data': data, 'tag': mtag})

>>>>>>> f3053891
    @tornado.gen.coroutine
    def _return_pub_multi(self, values):
        for value in values:
            yield self._return_pub(value,
                                   '_syndic_return',
                                   timeout=self._return_retry_timer(),
                                   sync=False)

    @tornado.gen.coroutine
    def reconnect(self):
        if hasattr(self, 'pub_channel'):
            self.pub_channel.on_recv(None)
            if hasattr(self.pub_channel, 'close'):
                self.pub_channel.close()
            del self.pub_channel

        # if eval_master finds a new master for us, self.connected
        # will be True again on successful master authentication
        master, self.pub_channel = yield self.eval_master(opts=self.opts)

        if self.connected:
            self.opts['master'] = master
            self.pub_channel.on_recv(self._process_cmd_socket)
            log.info('Minion is ready to receive requests!')

        raise tornado.gen.Return(self)

    def destroy(self):
        '''
        Tear down the syndic minion
        '''
        # We borrowed the local clients poller so give it back before
        # it's destroyed. Reset the local poller reference.
        super(Syndic, self).destroy()
        if hasattr(self, 'local'):
            del self.local

        if hasattr(self, 'forward_events'):
            self.forward_events.stop()


# TODO: need a way of knowing if the syndic connection is busted
class SyndicManager(MinionBase):
    '''
    Make a MultiMaster syndic minion, this minion will handle relaying jobs and returns from
    all minions connected to it to the list of masters it is connected to.

    Modes (controlled by `syndic_mode`:
        sync: This mode will synchronize all events and publishes from higher level masters
        cluster: This mode will only sync job publishes and returns

    Note: jobs will be returned best-effort to the requesting master. This also means
    (since we are using zmq) that if a job was fired and the master disconnects
    between the publish and return, that the return will end up in a zmq buffer
    in this Syndic headed to that original master.

    In addition, since these classes all seem to use a mix of blocking and non-blocking
    calls (with varying timeouts along the way) this daemon does not handle failure well,
    it will (under most circumstances) stall the daemon for ~15s trying to forward events
    to the down master
    '''
    # time to connect to upstream master
    SYNDIC_CONNECT_TIMEOUT = 5
    SYNDIC_EVENT_TIMEOUT = 5

    def __init__(self, opts, io_loop=None):
        opts['loop_interval'] = 1
        super(SyndicManager, self).__init__(opts)
        self.mminion = salt.minion.MasterMinion(opts)
        # sync (old behavior), cluster (only returns and publishes)
        self.syndic_mode = self.opts.get('syndic_mode', 'sync')
        self.syndic_failover = self.opts.get('syndic_failover', 'random')

        self.auth_wait = self.opts['acceptance_wait_time']
        self.max_auth_wait = self.opts['acceptance_wait_time_max']

        self._has_master = threading.Event()
        self.jid_forward_cache = set()

        if io_loop is None:
            if HAS_ZMQ:
                zmq.eventloop.ioloop.install()
            self.io_loop = LOOP_CLASS.current()
        else:
            self.io_loop = io_loop

        # List of events
        self.raw_events = []
        # Dict of rets: {master_id: {event_tag: job_ret, ...}, ...}
        self.job_rets = {}
        # List of delayed job_rets which was unable to send for some reason and will be resend to
        # any available master
        self.delayed = []
        # Active pub futures: {master_id: (future, [job_ret, ...]), ...}
        self.pub_futures = {}

    def _spawn_syndics(self):
        '''
        Spawn all the coroutines which will sign in the syndics
        '''
        self._syndics = OrderedDict()  # mapping of opts['master'] -> syndic
        masters = self.opts['master']
        if not isinstance(masters, list):
            masters = [masters]
        for master in masters:
            s_opts = copy.copy(self.opts)
            s_opts['master'] = master
            self._syndics[master] = self._connect_syndic(s_opts)

    @tornado.gen.coroutine
    def _connect_syndic(self, opts):
        '''
        Create a syndic, and asynchronously connect it to a master
        '''
        last = 0  # never have we signed in
        auth_wait = opts['acceptance_wait_time']
        while True:
            log.debug('Syndic attempting to connect to {0}'.format(opts['master']))
            try:
                syndic = Syndic(opts,
                                timeout=self.SYNDIC_CONNECT_TIMEOUT,
                                safe=False,
                                io_loop=self.io_loop,
                                )
                yield syndic.connect_master()
                # set up the syndic to handle publishes (specifically not event forwarding)
                syndic.tune_in_no_block()

                # Send an event to the master that the minion is live
                syndic.fire_master_syndic_start()

                log.info('Syndic successfully connected to {0}'.format(opts['master']))
                break
            except SaltClientError as exc:
                log.error('Error while bringing up syndic for multi-syndic. Is master at {0} responding?'.format(opts['master']))
                last = time.time()
                if auth_wait < self.max_auth_wait:
                    auth_wait += self.auth_wait
                yield tornado.gen.sleep(auth_wait)  # TODO: log?
            except KeyboardInterrupt:
                raise
            except:  # pylint: disable=W0702
                log.critical('Unexpected error while connecting to {0}'.format(opts['master']), exc_info=True)

        raise tornado.gen.Return(syndic)

    def _mark_master_dead(self, master):
        '''
        Mark a master as dead. This will start the sign-in routine
        '''
        # if its connected, mark it dead
        if self._syndics[master].done():
            syndic = self._syndics[master].result()  # pylint: disable=no-member
            self._syndics[master] = syndic.reconnect()
        else:
            log.info('Attempting to mark {0} as dead, although it is already marked dead'.format(master))  # TODO: debug?

    def _call_syndic(self, func, args=(), kwargs=None, master_id=None):
        '''
        Wrapper to call a given func on a syndic, best effort to get the one you asked for
        '''
        if kwargs is None:
            kwargs = {}
        for master, syndic_future in self.iter_master_options(master_id):
            if not syndic_future.done() or syndic_future.exception():
                log.error('Unable to call {0} on {1}, that syndic is not connected'.format(func, master))
                continue

            try:
                getattr(syndic_future.result(), func)(*args, **kwargs)
                return
            except SaltClientError:
                log.error('Unable to call {0} on {1}, trying another...'.format(func, master))
                self._mark_master_dead(master)
                continue
        log.critical('Unable to call {0} on any masters!'.format(func))

    def _return_pub_syndic(self, values, master_id=None):
        '''
        Wrapper to call the '_return_pub_multi' a syndic, best effort to get the one you asked for
        '''
        func = '_return_pub_multi'
        for master, syndic_future in self.iter_master_options(master_id):
            if not syndic_future.done() or syndic_future.exception():
                log.error('Unable to call {0} on {1}, that syndic is not connected'.format(func, master))
                continue

            future, data = self.pub_futures.get(master, (None, None))
            if future is not None:
                if not future.done():
                    if master == master_id:
                        # Targeted master previous send not done yet, call again later
                        return False
                    else:
                        # Fallback master is busy, try the next one
                        continue
                elif future.exception():
                    # Previous execution on this master returned an error
                    log.error('Unable to call {0} on {1}, trying another...'.format(func, master))
                    self._mark_master_dead(master)
                    del self.pub_futures[master]
                    # Add not sent data to the delayed list and try the next master
                    self.delayed.extend(data)
                    continue
            future = getattr(syndic_future.result(), func)(values)
            self.pub_futures[master] = (future, values)
            return True
        # Loop done and didn't exit: wasn't sent, try again later
        return False

    def iter_master_options(self, master_id=None):
        '''
        Iterate (in order) over your options for master
        '''
        masters = list(self._syndics.keys())
        if self.opts['syndic_failover'] == 'random':
            shuffle(masters)
        if master_id not in self._syndics:
            master_id = masters.pop(0)
        else:
            masters.remove(master_id)

        while True:
            yield master_id, self._syndics[master_id]
            if len(masters) == 0:
                break
            master_id = masters.pop(0)

    # Syndic Tune In
    def tune_in(self):
        '''
        Lock onto the publisher. This is the main event loop for the syndic
        '''
        self._spawn_syndics()
        # Instantiate the local client
        self.local = salt.client.get_local_client(
            self.opts['_minion_conf_file'], io_loop=self.io_loop)
        self.local.event.subscribe('')

        log.debug('SyndicManager \'{0}\' trying to tune in'.format(self.opts['id']))

        # register the event sub to the poller
        self.job_rets = {}
        self.raw_events = []
        self.local.event.set_event_handler(self._process_event)

        # forward events every syndic_event_forward_timeout
        self.forward_events = tornado.ioloop.PeriodicCallback(self._forward_events,
                                                              self.opts['syndic_event_forward_timeout'] * 1000,
                                                              io_loop=self.io_loop)
        self.forward_events.start()

        # Make sure to gracefully handle SIGUSR1
        enable_sigusr1_handler()

        self.io_loop.start()

    def _process_event(self, raw):
        # TODO: cleanup: Move down into event class
        mtag, data = self.local.event.unpack(raw, self.local.event.serial)
        log.trace('Got event {0}'.format(mtag))  # pylint: disable=no-member

        tag_parts = mtag.split('/')
        if len(tag_parts) >= 4 and tag_parts[1] == 'job' and \
            salt.utils.jid.is_jid(tag_parts[2]) and tag_parts[3] == 'ret' and \
            'return' in data:
            if 'jid' not in data:
                # Not a job return
                return
            if self.syndic_mode == 'cluster' and data.get('master_id', 0) == self.opts.get('master_id', 1):
                log.debug('Return received with matching master_id, not forwarding')
                return

            master = data.get('master_id')
            jdict = self.job_rets.setdefault(master, {}).setdefault(mtag, {})
            if not jdict:
                jdict['__fun__'] = data.get('fun')
                jdict['__jid__'] = data['jid']
                jdict['__load__'] = {}
                fstr = '{0}.get_load'.format(self.opts['master_job_cache'])
                # Only need to forward each load once. Don't hit the disk
                # for every minion return!
                if data['jid'] not in self.jid_forward_cache:
                    jdict['__load__'].update(
                        self.mminion.returners[fstr](data['jid'])
                        )
                    self.jid_forward_cache.add(data['jid'])
                    if len(self.jid_forward_cache) > self.opts['syndic_jid_forward_cache_hwm']:
                        # Pop the oldest jid from the cache
                        tmp = sorted(list(self.jid_forward_cache))
                        tmp.pop(0)
                        self.jid_forward_cache = set(tmp)
            if master is not None:
                # __'s to make sure it doesn't print out on the master cli
                jdict['__master_id__'] = master
            ret = {}
            for key in 'return', 'retcode', 'success':
                if key in data:
                    ret[key] = data[key]
            jdict[data['id']] = ret
        else:
            # TODO: config to forward these? If so we'll have to keep track of who
            # has seen them
            # if we are the top level masters-- don't forward all the minion events
            if self.syndic_mode == 'sync':
                # Add generic event aggregation here
                if 'retcode' not in data:
                    self.raw_events.append({'data': data, 'tag': mtag})

    def _forward_events(self):
        log.trace('Forwarding events')  # pylint: disable=no-member
        if self.raw_events:
            events = self.raw_events
            self.raw_events = []
            self._call_syndic('_fire_master',
                              kwargs={'events': events,
                                      'pretag': tagify(self.opts['id'], base='syndic'),
                                      'timeout': self.SYNDIC_EVENT_TIMEOUT,
                                      'sync': False,
                                      },
                              )
        if self.delayed:
            res = self._return_pub_syndic(self.delayed)
            if res:
                self.delayed = []
        for master in list(six.iterkeys(self.job_rets)):
            values = self.job_rets[master].values()
            res = self._return_pub_syndic(values, master_id=master)
            if res:
                del self.job_rets[master]


class Matcher(object):
    '''
    Use to return the value for matching calls from the master
    '''
    def __init__(self, opts, functions=None):
        self.opts = opts
        self.functions = functions

    def confirm_top(self, match, data, nodegroups=None):
        '''
        Takes the data passed to a top file environment and determines if the
        data matches this minion
        '''
        matcher = 'compound'
        if not data:
            log.error('Received bad data when setting the match from the top '
                      'file')
            return False
        for item in data:
            if isinstance(item, dict):
                if 'match' in item:
                    matcher = item['match']
        if hasattr(self, matcher + '_match'):
            funcname = '{0}_match'.format(matcher)
            if matcher == 'nodegroup':
                return getattr(self, funcname)(match, nodegroups)
            return getattr(self, funcname)(match)
        else:
            log.error('Attempting to match with unknown matcher: {0}'.format(
                matcher
            ))
            return False

    def glob_match(self, tgt):
        '''
        Returns true if the passed glob matches the id
        '''
        if not isinstance(tgt, six.string_types):
            return False

        return fnmatch.fnmatch(self.opts['id'], tgt)

    def pcre_match(self, tgt):
        '''
        Returns true if the passed pcre regex matches
        '''
        return bool(re.match(tgt, self.opts['id']))

    def list_match(self, tgt):
        '''
        Determines if this host is on the list
        '''
        if isinstance(tgt, six.string_types):
            tgt = tgt.split(',')
        return bool(self.opts['id'] in tgt)

    def grain_match(self, tgt, delimiter=DEFAULT_TARGET_DELIM):
        '''
        Reads in the grains glob match
        '''
        log.debug('grains target: {0}'.format(tgt))
        if delimiter not in tgt:
            log.error('Got insufficient arguments for grains match '
                      'statement from master')
            return False
        return salt.utils.subdict_match(
            self.opts['grains'], tgt, delimiter=delimiter
        )

    def grain_pcre_match(self, tgt, delimiter=DEFAULT_TARGET_DELIM):
        '''
        Matches a grain based on regex
        '''
        log.debug('grains pcre target: {0}'.format(tgt))
        if delimiter not in tgt:
            log.error('Got insufficient arguments for grains pcre match '
                      'statement from master')
            return False
        return salt.utils.subdict_match(self.opts['grains'], tgt,
                                        delimiter=delimiter, regex_match=True)

    def data_match(self, tgt):
        '''
        Match based on the local data store on the minion
        '''
        if self.functions is None:
            utils = salt.loader.utils(self.opts)
            self.functions = salt.loader.minion_mods(self.opts, utils=utils)
        comps = tgt.split(':')
        if len(comps) < 2:
            return False
        val = self.functions['data.getval'](comps[0])
        if val is None:
            # The value is not defined
            return False
        if isinstance(val, list):
            # We are matching a single component to a single list member
            for member in val:
                if fnmatch.fnmatch(str(member).lower(), comps[1].lower()):
                    return True
            return False
        if isinstance(val, dict):
            if comps[1] in val:
                return True
            return False
        return bool(fnmatch.fnmatch(
            val,
            comps[1],
        ))

    def pillar_match(self, tgt, delimiter=DEFAULT_TARGET_DELIM):
        '''
        Reads in the pillar glob match
        '''
        log.debug('pillar target: {0}'.format(tgt))
        if delimiter not in tgt:
            log.error('Got insufficient arguments for pillar match '
                      'statement from master')
            return False
        return salt.utils.subdict_match(
            self.opts['pillar'], tgt, delimiter=delimiter
        )

    def pillar_pcre_match(self, tgt, delimiter=DEFAULT_TARGET_DELIM):
        '''
        Reads in the pillar pcre match
        '''
        log.debug('pillar PCRE target: {0}'.format(tgt))
        if delimiter not in tgt:
            log.error('Got insufficient arguments for pillar PCRE match '
                      'statement from master')
            return False
        return salt.utils.subdict_match(
            self.opts['pillar'], tgt, delimiter=delimiter, regex_match=True
        )

    def pillar_exact_match(self, tgt, delimiter=':'):
        '''
        Reads in the pillar match, no globbing, no PCRE
        '''
        log.debug('pillar target: {0}'.format(tgt))
        if delimiter not in tgt:
            log.error('Got insufficient arguments for pillar match '
                      'statement from master')
            return False
        return salt.utils.subdict_match(self.opts['pillar'],
                                        tgt,
                                        delimiter=delimiter,
                                        exact_match=True)

    def ipcidr_match(self, tgt):
        '''
        Matches based on IP address or CIDR notation
        '''
        try:
            # Target is an address?
            tgt = ipaddress.ip_address(tgt)
        except:  # pylint: disable=bare-except
            try:
                # Target is a network?
                tgt = ipaddress.ip_network(tgt)
            except:  # pylint: disable=bare-except
                log.error('Invalid IP/CIDR target: {0}'.format(tgt))
                return []
        proto = 'ipv{0}'.format(tgt.version)

        grains = self.opts['grains']

        if proto not in grains:
            match = False
        elif isinstance(tgt, (ipaddress.IPv4Address, ipaddress.IPv6Address)):
            match = str(tgt) in grains[proto]
        else:
            match = salt.utils.network.in_subnet(tgt, grains[proto])

        return match

    def range_match(self, tgt):
        '''
        Matches based on range cluster
        '''
        if HAS_RANGE:
            range_ = seco.range.Range(self.opts['range_server'])
            try:
                return self.opts['grains']['fqdn'] in range_.expand(tgt)
            except seco.range.RangeException as exc:
                log.debug('Range exception in compound match: {0}'.format(exc))
                return False
        return False

    def compound_match(self, tgt):
        '''
        Runs the compound target check
        '''
        if not isinstance(tgt, six.string_types) and not isinstance(tgt, (list, tuple)):
            log.error('Compound target received that is neither string, list nor tuple')
            return False
        log.debug('compound_match: {0} ? {1}'.format(self.opts['id'], tgt))
        ref = {'G': 'grain',
               'P': 'grain_pcre',
               'I': 'pillar',
               'J': 'pillar_pcre',
               'L': 'list',
               'N': None,      # Nodegroups should already be expanded
               'S': 'ipcidr',
               'E': 'pcre'}
        if HAS_RANGE:
            ref['R'] = 'range'

        results = []
        opers = ['and', 'or', 'not', '(', ')']

        if isinstance(tgt, six.string_types):
            words = tgt.split()
        else:
            words = tgt

        for word in words:
            target_info = salt.utils.minions.parse_target(word)

            # Easy check first
            if word in opers:
                if results:
                    if results[-1] == '(' and word in ('and', 'or'):
                        log.error('Invalid beginning operator after "(": {0}'.format(word))
                        return False
                    if word == 'not':
                        if not results[-1] in ('and', 'or', '('):
                            results.append('and')
                    results.append(word)
                else:
                    # seq start with binary oper, fail
                    if word not in ['(', 'not']:
                        log.error('Invalid beginning operator: {0}'.format(word))
                        return False
                    results.append(word)

            elif target_info and target_info['engine']:
                if 'N' == target_info['engine']:
                    # Nodegroups should already be expanded/resolved to other engines
                    log.error('Detected nodegroup expansion failure of "{0}"'.format(word))
                    return False
                engine = ref.get(target_info['engine'])
                if not engine:
                    # If an unknown engine is called at any time, fail out
                    log.error('Unrecognized target engine "{0}" for'
                              ' target expression "{1}"'.format(
                                  target_info['engine'],
                                  word,
                                )
                        )
                    return False

                engine_args = [target_info['pattern']]
                engine_kwargs = {}
                if target_info['delimiter']:
                    engine_kwargs['delimiter'] = target_info['delimiter']

                results.append(
                    str(getattr(self, '{0}_match'.format(engine))(*engine_args, **engine_kwargs))
                )

            else:
                # The match is not explicitly defined, evaluate it as a glob
                results.append(str(self.glob_match(word)))

        results = ' '.join(results)
        log.debug('compound_match {0} ? "{1}" => "{2}"'.format(self.opts['id'], tgt, results))
        try:
            return eval(results)  # pylint: disable=W0123
        except Exception:
            log.error('Invalid compound target: {0} for results: {1}'.format(tgt, results))
            return False
        return False

    def nodegroup_match(self, tgt, nodegroups):
        '''
        This is a compatibility matcher and is NOT called when using
        nodegroups for remote execution, but is called when the nodegroups
        matcher is used in states
        '''
        if tgt in nodegroups:
            return self.compound_match(
                salt.utils.minions.nodegroup_comp(tgt, nodegroups)
            )
        return False


class ProxyMinion(Minion):
    '''
    This class instantiates a 'proxy' minion--a minion that does not manipulate
    the host it runs on, but instead manipulates a device that cannot run a minion.
    '''

    # TODO: better name...
    @tornado.gen.coroutine
    def _post_master_init(self, master):
        '''
        Function to finish init after connecting to a master

        This is primarily loading modules, pillars, etc. (since they need
        to know which master they connected to)
        '''
        log.debug("subclassed _post_master_init")

        self.opts['master'] = master

        self.opts['pillar'] = yield salt.pillar.get_async_pillar(
            self.opts,
            self.opts['grains'],
            self.opts['id'],
            self.opts['environment'],
            pillarenv=self.opts.get('pillarenv'),
        ).compile_pillar()

        if 'proxy' not in self.opts['pillar'] and 'proxy' not in self.opts:
            errmsg = 'No proxy key found in pillar for id '+self.opts['id']+'. '+\
                     'Check your pillar configuration and contents.  Salt-proxy aborted.'
            log.error(errmsg)
            self._running = False
            raise SaltSystemExit(code=-1, msg=errmsg)

        if 'proxy' not in self.opts:
            self.opts['proxy'] = self.opts['pillar']['proxy']

        fq_proxyname = self.opts['proxy']['proxytype']

        # Need to load the modules so they get all the dunder variables
        self.functions, self.returners, self.function_errors, self.executors = self._load_modules()

        # we can then sync any proxymodules down from the master
        # we do a sync_all here in case proxy code was installed by
        # SPM or was manually placed in /srv/salt/_modules etc.
        self.functions['saltutil.sync_all'](saltenv='base')

        # Then load the proxy module
        self.proxy = salt.loader.proxy(self.opts)

        # And re-load the modules so the __proxy__ variable gets injected
        self.functions, self.returners, self.function_errors, self.executors = self._load_modules()
        self.functions.pack['__proxy__'] = self.proxy
        self.proxy.pack['__salt__'] = self.functions
        self.proxy.pack['__ret__'] = self.returners
        self.proxy.pack['__pillar__'] = self.opts['pillar']

        # Start engines here instead of in the Minion superclass __init__
        # This is because we need to inject the __proxy__ variable but
        # it is not setup until now.
        self.io_loop.spawn_callback(salt.engines.start_engines, self.opts,
                                    self.process_manager, proxy=self.proxy)

        if ('{0}.init'.format(fq_proxyname) not in self.proxy
                or '{0}.shutdown'.format(fq_proxyname) not in self.proxy):
            errmsg = 'Proxymodule {0} is missing an init() or a shutdown() or both. '.format(fq_proxyname)+\
                     'Check your proxymodule.  Salt-proxy aborted.'
            log.error(errmsg)
            self._running = False
            raise SaltSystemExit(code=-1, msg=errmsg)

        proxy_init_fn = self.proxy[fq_proxyname+'.init']
        proxy_init_fn(self.opts)

        self.opts['grains'] = salt.loader.grains(self.opts, proxy=self.proxy)

        self.serial = salt.payload.Serial(self.opts)
        self.mod_opts = self._prep_mod_opts()
        self.matcher = Matcher(self.opts, self.functions)
        self.beacons = salt.beacons.Beacon(self.opts, self.functions)
        uid = salt.utils.get_uid(user=self.opts.get('user', None))
        self.proc_dir = get_proc_dir(self.opts['cachedir'], uid=uid)

        self.schedule = salt.utils.schedule.Schedule(
            self.opts,
            self.functions,
            self.returners)

        # add default scheduling jobs to the minions scheduler
        if self.opts['mine_enabled'] and 'mine.update' in self.functions:
            self.schedule.add_job({
                '__mine_interval':
                    {
                        'function': 'mine.update',
                        'minutes': self.opts['mine_interval'],
                        'jid_include': True,
                        'maxrunning': 2,
                        'return_job': self.opts.get('mine_return_job', False)
                    }
            }, persist=True)
            log.info('Added mine.update to scheduler')
        else:
            self.schedule.delete_job('__mine_interval', persist=True)

        # add master_alive job if enabled
        if (self.opts['transport'] != 'tcp' and
                self.opts['master_alive_interval'] > 0):
            self.schedule.add_job({
                '__master_alive_{0}'.format(self.opts['master']):
                    {
                        'function': 'status.master',
                        'seconds': self.opts['master_alive_interval'],
                        'jid_include': True,
                        'maxrunning': 1,
                        'return_job': False,
                        'kwargs': {'master': self.opts['master'],
                                   'connected': True}
                    }
            }, persist=True)
            if self.opts['master_failback'] and \
                    'master_list' in self.opts and \
                    self.opts['master'] != self.opts['master_list'][0]:
                self.schedule.add_job({
                    '__master_failback':
                    {
                        'function': 'status.ping_master',
                        'seconds': self.opts['master_failback_interval'],
                        'jid_include': True,
                        'maxrunning': 1,
                        'return_job': False,
                        'kwargs': {'master': self.opts['master_list'][0]}
                    }
                }, persist=True)
            else:
                self.schedule.delete_job('__master_failback', persist=True)
        else:
            self.schedule.delete_job('__master_alive_{0}'.format(self.opts['master']), persist=True)
            self.schedule.delete_job('__master_failback', persist=True)

        #  Sync the grains here so the proxy can communicate them to the master
        self.functions['saltutil.sync_grains'](saltenv='base')
        self.grains_cache = self.opts['grains']<|MERGE_RESOLUTION|>--- conflicted
+++ resolved
@@ -2250,55 +2250,6 @@
         # In the future, we could add support for some clearfuncs, but
         # the syndic currently has no need.
 
-<<<<<<< HEAD
-=======
-    def _reset_event_aggregation(self):
-        self.jids = {}
-        self.raw_events = []
-
-    def _process_event(self, raw):
-        # TODO: cleanup: Move down into event class
-        mtag, data = self.local.event.unpack(raw, self.local.event.serial)
-        log.trace('Got event {0}'.format(mtag))  # pylint: disable=no-member
-        tag_parts = mtag.split('/')
-        if len(tag_parts) >= 4 and tag_parts[1] == 'job' and \
-            salt.utils.jid.is_jid(tag_parts[2]) and tag_parts[3] == 'ret' and \
-            'return' in data:
-            if 'jid' not in data:
-                # Not a job return
-                return
-            jdict = self.jids.setdefault(data['jid'], {})
-            if not jdict:
-                jdict['__fun__'] = data.get('fun')
-                jdict['__jid__'] = data['jid']
-                jdict['__load__'] = {}
-                fstr = '{0}.get_load'.format(self.opts['master_job_cache'])
-                # Only need to forward each load once. Don't hit the disk
-                # for every minion return!
-                if data['jid'] not in self.jid_forward_cache:
-                    jdict['__load__'].update(
-                        self.mminion.returners[fstr](data['jid'])
-                        )
-                    self.jid_forward_cache.add(data['jid'])
-                    if len(self.jid_forward_cache) > self.opts['syndic_jid_forward_cache_hwm']:
-                        # Pop the oldest jid from the cache
-                        tmp = sorted(list(self.jid_forward_cache))
-                        tmp.pop(0)
-                        self.jid_forward_cache = set(tmp)
-            if 'master_id' in data:
-                # __'s to make sure it doesn't print out on the master cli
-                jdict['__master_id__'] = data['master_id']
-            ret = {}
-            for key in 'return', 'retcode', 'success':
-                if key in data:
-                    ret[key] = data[key]
-            jdict[data['id']] = ret
-        else:
-            # Add generic event aggregation here
-            if 'retcode' not in data:
-                self.raw_events.append({'data': data, 'tag': mtag})
-
->>>>>>> f3053891
     @tornado.gen.coroutine
     def _return_pub_multi(self, values):
         for value in values:
