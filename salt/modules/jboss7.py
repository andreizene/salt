--- conflicted
+++ resolved
@@ -314,8 +314,10 @@
 
     .. code-block:: bash
 
-<<<<<<< HEAD
-        salt '*' jboss7.create_simple_binding '{"cli_path": "integration.modules.sysmod.SysModuleTest.test_valid_docs", "controller": "10.11.12.13:9999", "cli_user": "jbossadm", "cli_password": "jbossadm"}' my_binding_name my_binding_value
+        salt '*' jboss7.create_simple_binding \\
+                '{"cli_path": "integration.modules.sysmod.SysModuleTest.test_valid_docs", \\
+                "controller": "10.11.12.13:9999", "cli_user": "jbossadm", "cli_password": "jbossadm"}' \\
+                my_binding_name my_binding_value
        '''
     log.debug("======================== MODULE FUNCTION: jboss7.create_simple_binding, binding_name=%s, value=%s, profile=%s", binding_name, value, profile)
     if profile is None:
@@ -329,18 +331,6 @@
             binding_name=binding_name,
             value=__escape_binding_value(value)
       )
-=======
-        salt '*' jboss7.create_simple_binding \\
-                '{"cli_path": "integration.modules.sysmod.SysModuleTest.test_valid_docs", \\
-                "controller": "10.11.12.13:9999", "cli_user": "jbossadm", "cli_password": "jbossadm"}' \\
-                my_binding_name my_binding_value
-    '''
-    log.debug("======================== MODULE FUNCTION: jboss7.create_simple_binding, binding_name=%s, value=%s", binding_name, value)
-    operation = '/subsystem=naming/binding="{binding_name}":add(binding-type=simple, value="{value}")'.format(
-          binding_name=binding_name,
-          value=__escape_binding_value(value)
-    )
->>>>>>> 253ac5e0
     return __salt__['jboss7_cli.run_operation'](jboss_config, operation)
 
 
