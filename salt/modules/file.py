--- conflicted
+++ resolved
@@ -3650,12 +3650,9 @@
             opts=__opts__)['data']
         if six.PY2:
             contents = contents.encode('utf-8')
-<<<<<<< HEAD
         elif six.PY3:
             # bytes -> str
             contents = contents.decode('utf-8')
-=======
->>>>>>> 1acf00da
     else:
         ret = {}
         ret['result'] = False
