--- conflicted
+++ resolved
@@ -14,11 +14,6 @@
 import tempfile
 
 # Import Salt Testing Libs
-<<<<<<< HEAD
-from tests.support.runtests import RUNTIME_VARS
-from tests.support.unit import skipIf
-=======
->>>>>>> 4cdacb4c
 from tests.support.case import ModuleCase
 from tests.support.docker import with_network, random_name
 from tests.support.helpers import destructiveTest, with_tempdir
