# -*- coding: utf-8 -*-
# https://msdn.microsoft.com/en-us/library/windows/desktop/aa383608(v=vs.85).aspx
'''
Windows Task Scheduler Module
.. versionadded:: 2016.3.0

A module for working with the Windows Task Scheduler.
You can add and edit existing tasks.
You can add and clear triggers and actions.
You can list all tasks, folders, triggers, and actions.
'''
# Import Python libs
from __future__ import absolute_import, print_function, unicode_literals
from datetime import datetime
import logging
import time

# Import Salt libs
import salt.utils.platform
from salt.exceptions import ArgumentValueError, CommandExecutionError
import salt.utils.winapi

# Import 3rd Party Libraries
try:
    import pythoncom
    import win32com.client
    import win32api
    HAS_DEPENDENCIES = True
except ImportError:
    HAS_DEPENDENCIES = False
from salt.ext.six.moves import range

log = logging.getLogger(__name__)

# Define the module's virtual name
__virtualname__ = 'task'

# Define Constants
# TASK_ACTION_TYPE
TASK_ACTION_EXEC = 0
TASK_ACTION_COM_HANDLER = 5
TASK_ACTION_SEND_EMAIL = 6
TASK_ACTION_SHOW_MESSAGE = 7

# TASK_COMPATIBILITY
TASK_COMPATIBILITY_AT = 0
TASK_COMPATIBILITY_V1 = 1
TASK_COMPATIBILITY_V2 = 2
TASK_COMPATIBILITY_V3 = 3

# TASK_CREATION
TASK_VALIDATE_ONLY = 0x1
TASK_CREATE = 0x2
TASK_UPDATE = 0x4
TASK_CREATE_OR_UPDATE = 0x6
TASK_DISABLE = 0x8
TASK_DONT_ADD_PRINCIPAL_ACE = 0x10
TASK_IGNORE_REGISTRATION_TRIGGERS = 0x20

# TASK_INSTANCES_POLICY
TASK_INSTANCES_PARALLEL = 0
TASK_INSTANCES_QUEUE = 1
TASK_INSTANCES_IGNORE_NEW = 2
TASK_INSTANCES_STOP_EXISTING = 3

# TASK_LOGON_TYPE
TASK_LOGON_NONE = 0
TASK_LOGON_PASSWORD = 1
TASK_LOGON_S4U = 2
TASK_LOGON_INTERACTIVE_TOKEN = 3
TASK_LOGON_GROUP = 4
TASK_LOGON_SERVICE_ACCOUNT = 5
TASK_LOGON_INTERACTIVE_TOKEN_OR_PASSWORD = 6

# TASK_RUNLEVEL_TYPE
TASK_RUNLEVEL_LUA = 0
TASK_RUNLEVEL_HIGHEST = 1

# TASK_STATE_TYPE
TASK_STATE_UNKNOWN = 0
TASK_STATE_DISABLED = 1
TASK_STATE_QUEUED = 2
TASK_STATE_READY = 3
TASK_STATE_RUNNING = 4

# TASK_TRIGGER_TYPE
TASK_TRIGGER_EVENT = 0
TASK_TRIGGER_TIME = 1
TASK_TRIGGER_DAILY = 2
TASK_TRIGGER_WEEKLY = 3
TASK_TRIGGER_MONTHLY = 4
TASK_TRIGGER_MONTHLYDOW = 5
TASK_TRIGGER_IDLE = 6
TASK_TRIGGER_REGISTRATION = 7
TASK_TRIGGER_BOOT = 8
TASK_TRIGGER_LOGON = 9
TASK_TRIGGER_SESSION_STATE_CHANGE = 11

duration = {'Immediately': 'PT0M',
            'Indefinitely': 'PT0M',
            'Do not wait': 'PT0M',
            '15 seconds': 'PT15S',
            '30 seconds': 'PT30S',
            '1 minute': 'PT1M',
            '5 minutes': 'PT5M',
            '10 minutes': 'PT10M',
            '15 minutes': 'PT15M',
            '30 minutes': 'PT30M',
            '1 hour': 'PT1H',
            '2 hours': 'PT2H',
            '4 hours': 'PT4H',
            '8 hours': 'PT8H',
            '12 hours': 'PT12H',
            '1 day': ['P1D', 'PT24H'],
            '3 days': ['P3D', 'PT72H'],
            '30 days': 'P30D',
            '90 days': 'P90D',
            '180 days': 'P180D',
            '365 days': 'P365D'}

action_types = {'Execute': TASK_ACTION_EXEC,
                'Email': TASK_ACTION_SEND_EMAIL,
                'Message': TASK_ACTION_SHOW_MESSAGE}

trigger_types = {'Event': TASK_TRIGGER_EVENT,
                 'Once': TASK_TRIGGER_TIME,
                 'Daily': TASK_TRIGGER_DAILY,
                 'Weekly': TASK_TRIGGER_WEEKLY,
                 'Monthly': TASK_TRIGGER_MONTHLY,
                 'MonthlyDay': TASK_TRIGGER_MONTHLYDOW,
                 'OnIdle': TASK_TRIGGER_IDLE,
                 'OnTaskCreation': TASK_TRIGGER_REGISTRATION,
                 'OnBoot': TASK_TRIGGER_BOOT,
                 'OnLogon': TASK_TRIGGER_LOGON,
                 'OnSessionChange': TASK_TRIGGER_SESSION_STATE_CHANGE}

states = {TASK_STATE_UNKNOWN: 'Unknown',
          TASK_STATE_DISABLED: 'Disabled',
          TASK_STATE_QUEUED: 'Queued',
          TASK_STATE_READY: 'Ready',
          TASK_STATE_RUNNING: 'Running'}

instances = {'Parallel': TASK_INSTANCES_PARALLEL,
             'Queue': TASK_INSTANCES_QUEUE,
             'No New Instance': TASK_INSTANCES_IGNORE_NEW,
             'Stop Existing': TASK_INSTANCES_STOP_EXISTING}

<<<<<<< HEAD

def show_win32api_code(code):
    '''
    We should try to use the win32api to get error codes
    instead of having a dict like:
    results = {
    0x0: 'The operation completed successfully',
    0x1: 'Incorrect or unknown function called',
    0x2: 'File not found',
    0xA: 'The environment is incorrect',
    0x41300: 'Task is ready to run at its next scheduled time',
    0x41301: 'Task is currently running',
    0x41302: 'Task is disabled',
    0x41303: 'Task has not yet run',
    0x41304: 'There are no more runs scheduled for this task',
    0x41306: 'Task was terminated by the user',
    0x8004130F: 'Credentials became corrupted',
    0x8004131F: 'An instance of this task is already running',
    0x800704DD: 'The service is not available (Run only when logged in?)',
    0x800710E0: 'The operator or administrator has refused the request',
    0xC000013A: 'The application terminated as a result of CTRL+C',
    0xC06D007E: 'Unknown software exception'}

    :param code:
        A return code or error code from the win32com objects

    :return: The associated message for the code
    :rtype: str
    '''
    return win32api.FormatMessage(code).strip()
=======
results = {0x0: 'The operation completed successfully',
           0x1: 'Incorrect or unknown function called',
           0x2: 'File not found',
           0xA: 'The environment is incorrect',
           0x41300: 'Task is ready to run at its next scheduled time',
           0x41301: 'Task is currently running',
           0x41302: 'Task is disabled',
           0x41303: 'Task has not yet run',
           0x41304: 'There are no more runs scheduled for this task',
           0x41306: 'Task was terminated by the user',
           0x8004130F: 'Credentials became corrupted',
           0x8004131F: 'An instance of this task is already running',
           0x800704DD: 'The service is not available (Run only when logged '
                       'in?)',
           0x800710E0: 'The operator or administrator has refused the request',
           0xC000013A: 'The application terminated as a result of CTRL+C',
           0xC06D007E: 'Unknown software exception'}
>>>>>>> a4156f1a


def __virtual__():
    '''
    Only works on Windows systems
    '''
    if salt.utils.platform.is_windows():
        if not HAS_DEPENDENCIES:
            log.warning('Could not load dependencies for %s', __virtualname__)
        return __virtualname__
    return False, 'Module win_task: module only works on Windows systems'


def _get_date_time_format(dt_string):
    '''
    Copied from win_system.py (_get_date_time_format)

    Function that detects the date/time format for the string passed.

    :param str dt_string:
        A date/time string

    :return: The format of the passed dt_string
    :rtype: str
    '''
    valid_formats = [
        '%I:%M:%S %p',
        '%I:%M %p',
        '%H:%M:%S',
        '%H:%M',
        '%Y-%m-%d',
        '%m-%d-%y',
        '%m-%d-%Y',
        '%m/%d/%y',
        '%m/%d/%Y',
        '%Y/%m/%d'
    ]
    for dt_format in valid_formats:
        try:
            datetime.strptime(dt_string, dt_format)
            return dt_format
        except ValueError:
            continue
    return False


def _get_date_value(date):
    '''
    Function for dealing with PyTime values with invalid dates. ie: 12/30/1899
    which is the windows task scheduler value for Never

    :param obj date: A PyTime object

    :return: A string value representing the date or the word "Never" for
    invalid date strings
    :rtype: str
    '''
    try:
        return '{0}'.format(date)
    except ValueError:
        return 'Never'


def _reverse_lookup(dictionary, value):
    '''
    Lookup the key in a dictionary by it's value. Will return the first match.

    :param dict dictionary: The dictionary to search

    :param str value: The value to search for.

    :return: Returns the first key to match the value
    :rtype: str
    '''
    value_index = -1
    for idx, dict_value in enumerate(dictionary.values()):
        if type(dict_value) == list:
            if value in dict_value:
                value_index = idx
                break
        elif value == dict_value:
            value_index = idx
            break

    return list(dictionary)[value_index]


def _lookup_first(dictionary, key):
    '''
    Lookup the first value given a key. Returns the first value if the key
    refers to a list or the value itself.

    :param dict dictionary: The dictionary to search

    :param str key: The key to get

    :return: Returns the first value available for the key
    :rtype: str
    '''
    value = dictionary[key]
    if type(value) == list:
        return value[0]
    else:
        return value


def _save_task_definition(name,
                          task_folder,
                          task_definition,
                          user_name,
                          password,
                          logon_type):
    '''
    Internal function to save the task definition.

    :param str name: The name of the task.

    :param str task_folder: The object representing the folder in which to save
    the task

    :param str task_definition: The object representing the task to be saved

    :param str user_name: The user_account under which to run the task

    :param str password: The password that corresponds to the user account

    :param int logon_type: The logon type for the task.

    :return: True if successful, False if not
    :rtype: bool
    '''
    try:
        task_folder.RegisterTaskDefinition(name,
                                           task_definition,
                                           TASK_CREATE_OR_UPDATE,
                                           user_name,
                                           password,
                                           logon_type)

        return True

    except pythoncom.com_error as error:
        hr, msg, exc, arg = error.args  # pylint: disable=W0633
        fc = {-2147024773: 'The filename, directory name, or volume label '
                           'syntax is incorrect',
              -2147024894: 'The system cannot find the file specified',
              -2147216615: 'Required element or attribute missing',
              -2147216616: 'Value incorrectly formatted or out of range',
              -2147352571: 'Access denied'}
        try:
            failure_code = fc[exc[5]]
        except KeyError:
            failure_code = 'Unknown Failure: {0}'.format(error)

        log.debug('Failed to modify task: %s', failure_code)

        return 'Failed to modify task: {0}'.format(failure_code)


def list_tasks(location='\\'):
    r'''
    List all tasks located in a specific location in the task scheduler.

    Args:

        location (str):
            A string value representing the folder from which you want to list
            tasks. Default is ``\`` which is the root for the task scheduler
            (``C:\Windows\System32\tasks``).

    Returns:
        list: Returns a list of tasks

    CLI Example:

    .. code-block:: bash

        # List all tasks in the default location
        salt 'minion-id' task.list_tasks

        # List all tasks in the Microsoft\XblGameSave Directory
        salt 'minion-id' task.list_tasks Microsoft\XblGameSave
    '''
    # Create the task service object
    with salt.utils.winapi.Com():
        task_service = win32com.client.Dispatch("Schedule.Service")
    task_service.Connect()

    # Get the folder to list tasks from
    task_folder = task_service.GetFolder(location)
    tasks = task_folder.GetTasks(0)

    ret = []
    for task in tasks:
        ret.append(task.Name)

    return ret


def list_folders(location='\\'):
    r'''
    List all folders located in a specific location in the task scheduler.

    Args:

        location (str):
            A string value representing the folder from which you want to list
            tasks. Default is ``\`` which is the root for the task scheduler
            (``C:\Windows\System32\tasks``).

    Returns:
        list: Returns a list of folders.

    CLI Example:

    .. code-block:: bash

        # List all folders in the default location
        salt 'minion-id' task.list_folders

        # List all folders in the Microsoft directory
        salt 'minion-id' task.list_folders Microsoft
    '''
    # Create the task service object
    with salt.utils.winapi.Com():
        task_service = win32com.client.Dispatch("Schedule.Service")
    task_service.Connect()

    # Get the folder to list folders from
    task_folder = task_service.GetFolder(location)
    folders = task_folder.GetFolders(0)

    ret = []
    for folder in folders:
        ret.append(folder.Name)

    return ret


def list_triggers(name, location='\\'):
    r'''
    List all triggers that pertain to a task in the specified location.

    Args:

        name (str):
            The name of the task for which list triggers.

        location (str):
            A string value representing the location of the task from which to
            list triggers. Default is ``\`` which is the root for the task
            scheduler (``C:\Windows\System32\tasks``).

    Returns:
        list: Returns a list of triggers.

    CLI Example:

    .. code-block:: bash

        # List all triggers for a task in the default location
        salt 'minion-id' task.list_triggers <task_name>

        # List all triggers for the XblGameSaveTask in the Microsoft\XblGameSave
        # location
        salt '*' task.list_triggers XblGameSaveTask Microsoft\XblGameSave
    '''
    # Create the task service object
    with salt.utils.winapi.Com():
        task_service = win32com.client.Dispatch("Schedule.Service")
    task_service.Connect()

    # Get the folder to list folders from
    task_folder = task_service.GetFolder(location)
    task_definition = task_folder.GetTask(name).Definition
    triggers = task_definition.Triggers

    ret = []
    for trigger in triggers:
        ret.append(trigger.Id)

    return ret


def list_actions(name, location='\\'):
    r'''
    List all actions that pertain to a task in the specified location.

    Args:

        name (str):
            The name of the task for which list actions.

        location (str):
            A string value representing the location of the task from which to
            list actions. Default is ``\`` which is the root for the task
            scheduler (``C:\Windows\System32\tasks``).

    Returns:
        list: Returns a list of actions.

    CLI Example:

    .. code-block:: bash

        # List all actions for a task in the default location
        salt 'minion-id' task.list_actions <task_name>

        # List all actions for the XblGameSaveTask in the Microsoft\XblGameSave
        # location
        salt 'minion-id' task.list_actions XblGameSaveTask Microsoft\XblGameSave
    '''
    # Create the task service object
    with salt.utils.winapi.Com():
        task_service = win32com.client.Dispatch("Schedule.Service")
    task_service.Connect()

    # Get the folder to list folders from
    task_folder = task_service.GetFolder(location)
    task_definition = task_folder.GetTask(name).Definition
    actions = task_definition.Actions

    ret = []
    for action in actions:
        ret.append(action.Id)

    return ret


def create_task(name,
                location='\\',
                user_name='System',
                password=None,
                force=False,
                **kwargs):
    r'''
    Create a new task in the designated location. This function has many keyword
    arguments that are not listed here. For additional arguments see:

        - :py:func:`edit_task`
        - :py:func:`add_action`
        - :py:func:`add_trigger`

    Args:

        name (str):
            The name of the task. This will be displayed in the task scheduler.

        location (str):
            A string value representing the location in which to create the
            task. Default is ``\`` which is the root for the task scheduler
            (``C:\Windows\System32\tasks``).

        user_name (str):
            The user account under which to run the task. To specify the
            'System' account, use 'System'. The password will be ignored.

        password (str):
            The password to use for authentication. This should set the task to
            run whether the user is logged in or not, but is currently not
            working.

        force (bool):
            If the task exists, overwrite the existing task.

    Returns:
        bool: ``True`` if successful, otherwise ``False``

    CLI Example:

    .. code-block:: bash

        salt 'minion-id' task.create_task <task_name> user_name=System force=True action_type=Execute cmd='del /Q /S C:\\Temp' trigger_type=Once start_date=2016-12-1 start_time=01:00
    '''
    # Check for existing task
    if name in list_tasks(location) and not force:
        # Connect to an existing task definition
        return '{0} already exists'.format(name)

    # connect to the task scheduler
    with salt.utils.winapi.Com():
        task_service = win32com.client.Dispatch("Schedule.Service")
    task_service.Connect()

    # Create a new task definition
    task_definition = task_service.NewTask(0)

    # Modify task settings
    edit_task(task_definition=task_definition,
              user_name=user_name,
              password=password,
              **kwargs)

    # Add Action
    add_action(task_definition=task_definition, **kwargs)

    # Add Trigger
    add_trigger(task_definition=task_definition, **kwargs)

    # get the folder to create the task in
    task_folder = task_service.GetFolder(location)

    # Save the task
    _save_task_definition(name=name,
                          task_folder=task_folder,
                          task_definition=task_definition,
                          user_name=task_definition.Principal.UserID,
                          password=password,
                          logon_type=task_definition.Principal.LogonType)

    # Verify task was created
    if name in list_tasks(location):
        return True
    else:
        return False


def create_task_from_xml(name,
                         location='\\',
                         xml_text=None,
                         xml_path=None,
                         user_name='System',
                         password=None):
    r'''
    Create a task based on XML. Source can be a file or a string of XML.

    Args:

        name (str):
            The name of the task. This will be displayed in the task scheduler.

        location (str):
            A string value representing the location in which to create the
            task. Default is ``\`` which is the root for the task scheduler
            (``C:\Windows\System32\tasks``).

        xml_text (str):
            A string of xml representing the task to be created. This will be
            overridden by ``xml_path`` if passed.

        xml_path (str):
            The path to an XML file on the local system containing the xml that
            defines the task. This will override ``xml_text``

        user_name (str):
            The user account under which to run the task. To specify the
            'System' account, use 'System'. The password will be ignored.

<<<<<<< HEAD
    :return: True if successful, False if unsuccessful, A string with the error message if there is an error
    :rtype: bool
    :raises: CommandExecutionError
=======
        password (str):
            The password to use for authentication. This should set the task to
            run whether the user is logged in or not, but is currently not
            working.

    Returns:
        bool: ``True`` if successful, otherwise ``False``
>>>>>>> a4156f1a

    CLI Example:

    .. code-block:: bash

        salt '*' task.create_task_from_xml <task_name> xml_path=C:\task.xml
    '''
    # Check for existing task
    if name in list_tasks(location):
        # Connect to an existing task definition
        return '{0} already exists'.format(name)

    if not xml_text and not xml_path:
        raise ArgumentValueError('Must specify either xml_text or xml_path')

    # Create the task service object
    with salt.utils.winapi.Com():
        task_service = win32com.client.Dispatch("Schedule.Service")
    task_service.Connect()

    # Load xml from file, overrides xml_text
    # Need to figure out how to load contents of xml
    if xml_path:
        xml_text = xml_path

    # Get the folder to list folders from
    task_folder = task_service.GetFolder(location)

    # Determine logon type
    if user_name:
        if user_name.lower() == 'system':
            logon_type = TASK_LOGON_SERVICE_ACCOUNT
            user_name = 'SYSTEM'
            password = None
        else:
            if password:
                logon_type = TASK_LOGON_PASSWORD
            else:
                logon_type = TASK_LOGON_INTERACTIVE_TOKEN
    else:
        password = None
        logon_type = TASK_LOGON_NONE

    # Save the task
    try:
        task_folder.RegisterTask(name,
                                 xml_text,
                                 TASK_CREATE,
                                 user_name,
                                 password,
                                 logon_type)

    except pythoncom.com_error as error:
        hr, msg, exc, arg = error.args  # pylint: disable=W0633
        error_code = hex(exc[5] + 2**32)
        failure_code = error_code
        fc = {'0x80041319L': 'Required element or attribute missing',
              '0x80041318L': 'Value incorrectly formatted or out of range',
              '0x80020005L': 'Access denied',
              '0x80041309L': "A task's trigger is not found",
              '0x8004130aL': "One or more of the properties required to run this task have not been set",
              '0x8004130cL': "The Task Scheduler service is not installed on this computer",
              '0x8004130dL': "The task object could not be opened",
              '0x8004130eL': "The object is either an invalid task object or is not a task object",
              '0x8004130fL': "No account information could be found in the Task Scheduler security database for the task indicated",
              '0x80041310L': "Unable to establish existence of the account specified",
              '0x80041311L': "Corruption was detected in the Task Scheduler security database; the database has been reset",
              '0x80041313L': "The task object version is either unsupported or invalid",
              '0x80041314L': "The task has been configured with an unsupported combination of account settings and run time options",
              '0x80041315L': "The Task Scheduler Service is not running",
              '0x80041316L': "The task XML contains an unexpected node",
              '0x80041317L': "The task XML contains an element or attribute from an unexpected namespace",
              '0x8004131aL': "The task XML is malformed",
              '0x0004131cL': "The task is registered, but may fail to start. Batch logon privilege needs to be enabled for the task principal",
              '0x8004131dL': "The task XML contains too many nodes of the same type",
              }
        try:
            failure_code = fc[error_code]
        except KeyError:
            failure_code = 'Unknown Failure: {0}'.format(error_code)
        finally:
            log.debug('Failed to create task: %s', failure_code)
        raise CommandExecutionError(failure_code)

    # Verify creation
    return name in list_tasks(location)


def create_folder(name, location='\\'):
    r'''
    Create a folder in which to create tasks.

    Args:

        name (str):
            The name of the folder. This will be displayed in the task
            scheduler.

        location (str):
            A string value representing the location in which to create the
            folder. Default is ``\`` which is the root for the task scheduler
            (``C:\Windows\System32\tasks``).

    Returns:
        bool: ``True`` if successful, otherwise ``False``

    CLI Example:

    .. code-block:: bash

        salt 'minion-id' task.create_folder <folder_name>
    '''
    # Check for existing folder
    if name in list_folders(location):
        # Connect to an existing task definition
        return '{0} already exists'.format(name)

    # Create the task service object
    with salt.utils.winapi.Com():
        task_service = win32com.client.Dispatch("Schedule.Service")
    task_service.Connect()

    # Get the folder to list folders from
    task_folder = task_service.GetFolder(location)
    task_folder.CreateFolder(name)

    # Verify creation
    if name in list_folders(location):
        return True
    else:
        return False


def edit_task(name=None,
              location='\\',
              # General Tab
              user_name=None,
              password=None,
              description=None,
              enabled=None,
              hidden=None,
              # Conditions Tab
              run_if_idle=None,
              idle_duration=None,
              idle_wait_timeout=None,
              idle_stop_on_end=None,
              idle_restart=None,
              ac_only=None,
              stop_if_on_batteries=None,
              wake_to_run=None,
              run_if_network=None,
              network_id=None,
              network_name=None,
              # Settings Tab
              allow_demand_start=None,
              start_when_available=None,
              restart_every=None,
              restart_count=3,
              execution_time_limit=None,
              force_stop=None,
              delete_after=None,
              multiple_instances=None,
              **kwargs):
    r'''
    Edit the parameters of a task. Triggers and Actions cannot be edited yet.

    Args:

        name (str):
            The name of the task. This will be displayed in the task scheduler.

        location (str):
            A string value representing the location in which to create the
            task. Default is ``\`` which is the root for the task scheduler
            (``C:\Windows\System32\tasks``).

        user_name (str):
            The user account under which to run the task. To specify the
            'System' account, use 'System'. The password will be ignored.

        password (str):
            The password to use for authentication. This should set the task to
            run whether the user is logged in or not, but is currently not
            working.

            .. note::

                The combination of user_name and password determine how the
                task runs. For example, if a username is passed without at
                password the task will only run when the user is logged in. If a
                password is passed as well the task will run whether the user is
                logged on or not. If you pass 'System' as the username the task
                will run as the system account (the password parameter is
                ignored).

        description (str):
            A string representing the text that will be displayed in the
            description field in the task scheduler.

        enabled (bool):
            A boolean value representing whether or not the task is enabled.

        hidden (bool):
            A boolean value representing whether or not the task is hidden.

        run_if_idle (bool):
            Boolean value that indicates that the Task Scheduler will run the
            task only if the computer is in an idle state.

        idle_duration (str):
            A value that indicates the amount of time that the computer must be
            in an idle state before the task is run. Valid values are:

                - 1 minute
                - 5 minutes
                - 10 minutes
                - 15 minutes
                - 30 minutes
                - 1 hour

        idle_wait_timeout (str):
            A value that indicates the amount of time that the Task Scheduler
            will wait for an idle condition to occur. Valid values are:

                - Do not wait
                - 1 minute
                - 5 minutes
                - 10 minutes
                - 15 minutes
                - 30 minutes
                - 1 hour
                - 2 hours

        idle_stop_on_end (bool):
            Boolean value that indicates that the Task Scheduler will terminate
            the task if the idle condition ends before the task is completed.

        idle_restart (bool):
            Boolean value that indicates whether the task is restarted when the
            computer cycles into an idle condition more than once.

        ac_only (bool):
            Boolean value that indicates that the Task Scheduler will launch the
            task only while on AC power.

        stop_if_on_batteries (bool):
            Boolean value that indicates that the task will be stopped if the
            computer begins to run on battery power.

        wake_to_run (bool):
            Boolean value that indicates that the Task Scheduler will wake the
            computer when it is time to run the task.

        run_if_network (bool):
            Boolean value that indicates that the Task Scheduler will run the
            task only when a network is available.

        network_id (guid):
            GUID value that identifies a network profile.

        network_name (str):
            Sets the name of a network profile. The name is used for display
            purposes.

        allow_demand_start (bool):
            Boolean value that indicates that the task can be started by using
            either the Run command or the Context menu.

        start_when_available (bool):
            Boolean value that indicates that the Task Scheduler can start the
            task at any time after its scheduled time has passed.

        restart_every (str):
            A value that specifies the interval between task restart attempts.
            Valid values are:

                - False (to disable)
                - 1 minute
                - 5 minutes
                - 10 minutes
                - 15 minutes
                - 30 minutes
                - 1 hour
                - 2 hours

        restart_count (int):
            The number of times the Task Scheduler will attempt to restart the
            task. Valid values are integers 1 - 999.

        execution_time_limit (bool, str):
            The amount of time allowed to complete the task. Valid values are:

                - False (to disable)
                - 1 hour
                - 2 hours
                - 4 hours
                - 8 hours
                - 12 hours
                - 1 day
                - 3 days

        force_stop (bool):
            Boolean value that indicates that the task may be terminated by
            using TerminateProcess.

        delete_after (bool, str):
            The amount of time that the Task Scheduler will wait before deleting
            the task after it expires. Requires a trigger with an expiration
            date. Valid values are:

                - False (to disable)
                - Immediately
                - 30 days
                - 90 days
                - 180 days
                - 365 days

        multiple_instances (str):
            Sets the policy that defines how the Task Scheduler deals with
            multiple instances of the task. Valid values are:

                - Parallel
                - Queue
                - No New Instance
                - Stop Existing

    Returns:
        bool: ``True`` if successful, otherwise ``False``

    CLI Example:

    .. code-block:: bash

        salt '*' task.edit_task <task_name> description='This task is awesome'
    '''
    # TODO: Add more detailed return for items changed

    # Check for passed task_definition
    # If not passed, open a task definition for an existing task
    save_definition = False
    if kwargs.get('task_definition', False):
        task_definition = kwargs.get('task_definition')
    else:
        save_definition = True

        # Make sure a name was passed
        if not name:
            return 'Required parameter "name" not passed'

        # Make sure task exists to modify
        if name in list_tasks(location):

            # Connect to the task scheduler
            with salt.utils.winapi.Com():
                task_service = win32com.client.Dispatch("Schedule.Service")
            task_service.Connect()

            # get the folder to create the task in
            task_folder = task_service.GetFolder(location)

            # Connect to an existing task definition
            task_definition = task_folder.GetTask(name).Definition

        else:
            # Not found and create_new not set, return not found
            return '{0} not found'.format(name)

    # General Information
    if save_definition:
        task_definition.RegistrationInfo.Author = 'Salt Minion'
        task_definition.RegistrationInfo.Source = "Salt Minion Daemon"

    if description is not None:
        task_definition.RegistrationInfo.Description = description

    # General Information: Security Options
    if user_name:
        # Determine logon type
        if user_name.lower() == 'system':
            logon_type = TASK_LOGON_SERVICE_ACCOUNT
            user_name = 'SYSTEM'
            password = None
        else:
            task_definition.Principal.Id = user_name
            if password:
                logon_type = TASK_LOGON_PASSWORD
            else:
                logon_type = TASK_LOGON_INTERACTIVE_TOKEN

        task_definition.Principal.UserID = user_name
        task_definition.Principal.DisplayName = user_name
        task_definition.Principal.LogonType = logon_type
        task_definition.Principal.RunLevel = TASK_RUNLEVEL_HIGHEST
    else:
        user_name = None
        password = None

    # Settings
    # https://msdn.microsoft.com/en-us/library/windows/desktop/aa383480(v=vs.85).aspx
    if enabled is not None:
        task_definition.Settings.Enabled = enabled
    # Settings: General Tab
    if hidden is not None:
        task_definition.Settings.Hidden = hidden

    # Settings: Conditions Tab (Idle)
    # https://msdn.microsoft.com/en-us/library/windows/desktop/aa380669(v=vs.85).aspx
    if run_if_idle is not None:
        task_definition.Settings.RunOnlyIfIdle = run_if_idle

    if task_definition.Settings.RunOnlyIfIdle:
        if idle_stop_on_end is not None:
            task_definition.Settings.IdleSettings.StopOnIdleEnd = idle_stop_on_end
        if idle_restart is not None:
            task_definition.Settings.IdleSettings.RestartOnIdle = idle_restart
        if idle_duration is not None:
            if idle_duration in duration:
                task_definition.Settings.IdleSettings.IdleDuration = _lookup_first(duration, idle_duration)
            else:
                return 'Invalid value for "idle_duration"'
        if idle_wait_timeout is not None:
            if idle_wait_timeout in duration:
                task_definition.Settings.IdleSettings.WaitTimeout = _lookup_first(duration, idle_wait_timeout)
            else:
                return 'Invalid value for "idle_wait_timeout"'

    # Settings: Conditions Tab (Power)
    if ac_only is not None:
        task_definition.Settings.DisallowStartIfOnBatteries = ac_only
    if stop_if_on_batteries is not None:
        task_definition.Settings.StopIfGoingOnBatteries = stop_if_on_batteries
    if wake_to_run is not None:
        task_definition.Settings.WakeToRun = wake_to_run

    # Settings: Conditions Tab (Network)
    # https://msdn.microsoft.com/en-us/library/windows/desktop/aa382067(v=vs.85).aspx
    if run_if_network is not None:
        task_definition.Settings.RunOnlyIfNetworkAvailable = run_if_network
    if task_definition.Settings.RunOnlyIfNetworkAvailable:
        if network_id:
            task_definition.Settings.NetworkSettings.Id = network_id
        if network_name:
            task_definition.Settings.NetworkSettings.Name = network_name

    # Settings: Settings Tab
    if allow_demand_start is not None:
        task_definition.Settings.AllowDemandStart = allow_demand_start
    if start_when_available is not None:
        task_definition.Settings.StartWhenAvailable = start_when_available
    if restart_every is not None:
        if restart_every is False:
            task_definition.Settings.RestartInterval = ''
        else:
            if restart_every in duration:
                task_definition.Settings.RestartInterval = _lookup_first(
                    duration, restart_every)
            else:
                return 'Invalid value for "restart_every"'
    if task_definition.Settings.RestartInterval:
        if restart_count is not None:
            if restart_count in range(1, 999):
                task_definition.Settings.RestartCount = restart_count
            else:
                return '"restart_count" must be a value between 1 and 999'
    if execution_time_limit is not None:
        if execution_time_limit is False:
            task_definition.Settings.ExecutionTimeLimit = 'PT0S'
        else:
            if execution_time_limit in duration:
                task_definition.Settings.ExecutionTimeLimit = _lookup_first(
                    duration, execution_time_limit)
            else:
                return 'Invalid value for "execution_time_limit"'
    if force_stop is not None:
        task_definition.Settings.AllowHardTerminate = force_stop
    if delete_after is not None:
        # TODO: Check triggers for end_boundary
        if delete_after is False:
            task_definition.Settings.DeleteExpiredTaskAfter = ''
        if delete_after in duration:
            task_definition.Settings.DeleteExpiredTaskAfter = _lookup_first(
                duration, delete_after)
        else:
            return 'Invalid value for "delete_after"'
    if multiple_instances is not None:
        task_definition.Settings.MultipleInstances = instances[multiple_instances]

    # Save the task
    if save_definition:
        # Save the Changes
        return _save_task_definition(name=name,
                                     task_folder=task_folder,
                                     task_definition=task_definition,
                                     user_name=user_name,
                                     password=password,
                                     logon_type=task_definition.Principal.LogonType)


def delete_task(name, location='\\'):
    r'''
    Delete a task from the task scheduler.

    Args:
        name (str):
            The name of the task to delete.

        location (str):
            A string value representing the location of the task. Default is
            ``\`` which is the root for the task scheduler
            (``C:\Windows\System32\tasks``).

    Returns:
        bool: ``True`` if successful, otherwise ``False``

    CLI Example:

    .. code-block:: bash

        salt 'minion-id' task.delete_task <task_name>
    '''
    # Check for existing task
    if name not in list_tasks(location):
        return '{0} not found in {1}'.format(name, location)

    # connect to the task scheduler
    with salt.utils.winapi.Com():
        task_service = win32com.client.Dispatch("Schedule.Service")
    task_service.Connect()

    # get the folder to delete the task from
    task_folder = task_service.GetFolder(location)

    task_folder.DeleteTask(name, 0)

    # Verify deletion
    if name not in list_tasks(location):
        return True
    else:
        return False


def delete_folder(name, location='\\'):
    r'''
    Delete a folder from the task scheduler.

    Args:

        name (str):
            The name of the folder to delete.

        location (str):
            A string value representing the location of the folder.  Default is
            ``\`` which is the root for the task scheduler
            (``C:\Windows\System32\tasks``).

    Returns:
        bool: ``True`` if successful, otherwise ``False``

    CLI Example:

    .. code-block:: bash

        salt 'minion-id' task.delete_folder <folder_name>
    '''
    # Check for existing folder
    if name not in list_folders(location):
        return '{0} not found in {1}'.format(name, location)

    # connect to the task scheduler
    with salt.utils.winapi.Com():
        task_service = win32com.client.Dispatch("Schedule.Service")
    task_service.Connect()

    # get the folder to delete the folder from
    task_folder = task_service.GetFolder(location)

    # Delete the folder
    task_folder.DeleteFolder(name, 0)

    # Verify deletion
    if name not in list_folders(location):
        return True
    else:
        return False


def run(name, location='\\'):
    r'''
    Run a scheduled task manually.

    Args:

        name (str):
            The name of the task to run.

        location (str):
            A string value representing the location of the task. Default is
            ``\`` which is the root for the task scheduler
            (``C:\Windows\System32\tasks``).

    Returns:
        bool: ``True`` if successful, otherwise ``False``

    CLI Example:

    .. code-block:: bash

        salt 'minion-id' task.list_run <task_name>
    '''
    # Check for existing folder
    if name not in list_tasks(location):
        return '{0} not found in {1}'.format(name, location)

    # connect to the task scheduler
    with salt.utils.winapi.Com():
        task_service = win32com.client.Dispatch("Schedule.Service")
    task_service.Connect()

    # get the folder to delete the folder from
    task_folder = task_service.GetFolder(location)
    task = task_folder.GetTask(name)

    try:
        task.Run('')
        return True
    except pythoncom.com_error:
        return False


def run_wait(name, location='\\'):
    r'''
    Run a scheduled task and return when the task finishes

    Args:

        name (str):
            The name of the task to run.

        location (str):
            A string value representing the location of the task. Default is
            ``\`` which is the root for the task scheduler
            (``C:\Windows\System32\tasks``).

    Returns:
        bool: ``True`` if successful, otherwise ``False``

    CLI Example:

    .. code-block:: bash

        salt 'minion-id' task.list_run_wait <task_name>
    '''
    # Check for existing folder
    if name not in list_tasks(location):
        return '{0} not found in {1}'.format(name, location)

    # connect to the task scheduler
    with salt.utils.winapi.Com():
        task_service = win32com.client.Dispatch("Schedule.Service")
    task_service.Connect()

    # get the folder to delete the folder from
    task_folder = task_service.GetFolder(location)
    task = task_folder.GetTask(name)

    # Is the task already running
    if task.State == TASK_STATE_RUNNING:
        return 'Task already running'

    try:
        task.Run('')
        time.sleep(1)
        running = True
    except pythoncom.com_error:
        return False

    while running:
        running = False
        try:
            running_tasks = task_service.GetRunningTasks(0)
            if running_tasks.Count:
                for item in running_tasks:
                    if item.Name == name:
                        running = True
        except pythoncom.com_error:
            running = False

    return True


def stop(name, location='\\'):
    r'''
    Stop a scheduled task.

    Args:

        name (str):
            The name of the task to stop.

        location (str):
            A string value representing the location of the task. Default is
            ``\`` which is the root for the task scheduler
            (``C:\Windows\System32\tasks``).

    Returns:
        bool: ``True`` if successful, otherwise ``False``

    CLI Example:

    .. code-block:: bash

        salt 'minion-id' task.list_stop <task_name>
    '''
    # Check for existing folder
    if name not in list_tasks(location):
        return '{0} not found in {1}'.format(name, location)

    # connect to the task scheduler
    with salt.utils.winapi.Com():
        task_service = win32com.client.Dispatch("Schedule.Service")
    task_service.Connect()

    # get the folder to delete the folder from
    task_folder = task_service.GetFolder(location)
    task = task_folder.GetTask(name)

    try:
        task.Stop(0)
        return True
    except pythoncom.com_error:
        return False


def status(name, location='\\'):
    r'''
    Determine the status of a task. Is it Running, Queued, Ready, etc.

    Args:

        name (str):
            The name of the task for which to return the status

        location (str):
            A string value representing the location of the task. Default is
            ``\`` which is the root for the task scheduler
            (``C:\Windows\System32\tasks``).

    Returns:
        str: The current status of the task. Will be one of the following:

            - Unknown
            - Disabled
            - Queued
            - Ready
            - Running

    CLI Example:

    .. code-block:: bash

        salt 'minion-id' task.list_status <task_name>
    '''
    # Check for existing folder
    if name not in list_tasks(location):
        return '{0} not found in {1}'.format(name, location)

    # connect to the task scheduler
    with salt.utils.winapi.Com():
        task_service = win32com.client.Dispatch("Schedule.Service")
    task_service.Connect()

    # get the folder where the task is defined
    task_folder = task_service.GetFolder(location)
    task = task_folder.GetTask(name)

    return states[task.State]


def info(name, location='\\'):
    r'''
    Get the details about a task in the task scheduler.

    Args:

        name (str):
            The name of the task for which to return the status

        location (str):
            A string value representing the location of the task. Default is
            ``\`` which is the root for the task scheduler
            (``C:\Windows\System32\tasks``).

    Returns:
        dict: A dictionary containing the task configuration

    CLI Example:

    .. code-block:: bash

        salt 'minion-id' task.info <task_name>
    '''
    # Check for existing folder
    if name not in list_tasks(location):
        return '{0} not found in {1}'.format(name, location)

    # connect to the task scheduler
    with salt.utils.winapi.Com():
        task_service = win32com.client.Dispatch("Schedule.Service")
    task_service.Connect()

    # get the folder to delete the folder from
    task_folder = task_service.GetFolder(location)
    task = task_folder.GetTask(name)

    properties = {'enabled': task.Enabled,
                  'last_run': _get_date_value(task.LastRunTime),
                  'last_run_result': show_win32api_code(task.LastTaskResult),
                  'missed_runs': task.NumberOfMissedRuns,
                  'next_run': _get_date_value(task.NextRunTime),
                  'status': states[task.State]}

    def_set = task.Definition.Settings

    settings = {
        'allow_demand_start': def_set.AllowDemandStart,
        'force_stop': def_set.AllowHardTerminate}

    if def_set.DeleteExpiredTaskAfter == '':
        settings['delete_after'] = False
    elif def_set.DeleteExpiredTaskAfter == 'PT0S':
        settings['delete_after'] = 'Immediately'
    else:
        settings['delete_after'] = _reverse_lookup(
            duration, def_set.DeleteExpiredTaskAfter)

    if def_set.ExecutionTimeLimit == '':
        settings['execution_time_limit'] = False
    else:
        settings['execution_time_limit'] = _reverse_lookup(
            duration, def_set.ExecutionTimeLimit)

    settings['multiple_instances'] = _reverse_lookup(
        instances, def_set.MultipleInstances)

    if def_set.RestartInterval == '':
        settings['restart_interval'] = False
    else:
        settings['restart_interval'] = _reverse_lookup(
            duration, def_set.RestartInterval)

    if settings['restart_interval']:
        settings['restart_count'] = def_set.RestartCount
    settings['stop_if_on_batteries'] = def_set.StopIfGoingOnBatteries
    settings['wake_to_run'] = def_set.WakeToRun

    conditions = {
        'ac_only': def_set.DisallowStartIfOnBatteries,
        'run_if_idle': def_set.RunOnlyIfIdle,
        'run_if_network': def_set.RunOnlyIfNetworkAvailable,
        'start_when_available': def_set.StartWhenAvailable}

    if conditions['run_if_idle']:
        idle_set = def_set.IdleSettings
        conditions['idle_duration'] = idle_set.IdleDuration
        conditions['idle_restart'] = idle_set.RestartOnIdle
        conditions['idle_stop_on_end'] = idle_set.StopOnIdleEnd
        conditions['idle_wait_timeout'] = idle_set.WaitTimeout

    if conditions['run_if_network']:
        net_set = def_set.NetworkSettings
        conditions['network_id'] = net_set.Id
        conditions['network_name'] = net_set.Name

    actions = []
    for actionObj in task.Definition.Actions:
        action = {'action_type': _reverse_lookup(action_types, actionObj.Type)}
        if actionObj.Path:
            action['cmd'] = actionObj.Path
        if actionObj.Arguments:
            action['arguments'] = actionObj.Arguments
        if actionObj.WorkingDirectory:
            action['working_dir'] = actionObj.WorkingDirectory
        actions.append(action)

    triggers = []
    for triggerObj in task.Definition.Triggers:
        trigger = {
            'trigger_type': _reverse_lookup(trigger_types, triggerObj.Type)}
        if triggerObj.ExecutionTimeLimit:
            trigger['execution_time_limit'] = _reverse_lookup(
                duration, triggerObj.ExecutionTimeLimit)
        if triggerObj.StartBoundary:
            start_date, start_time = triggerObj.StartBoundary.split('T', 1)
            trigger['start_date'] = start_date
            trigger['start_time'] = start_time
        if triggerObj.EndBoundary:
            end_date, end_time = triggerObj.EndBoundary.split('T', 1)
            trigger['end_date'] = end_date
            trigger['end_time'] = end_time
        trigger['enabled'] = triggerObj.Enabled
        if hasattr(triggerObj, 'RandomDelay'):
            if triggerObj.RandomDelay:
                trigger['random_delay'] = _reverse_lookup(
                    duration, triggerObj.RandomDelay)
            else:
                trigger['random_delay'] = False
        if hasattr(triggerObj, 'Delay'):
            if triggerObj.Delay:
                trigger['delay'] = _reverse_lookup(duration, triggerObj.Delay)
            else:
                trigger['delay'] = False
        triggers.append(trigger)

    properties['settings'] = settings
    properties['conditions'] = conditions
    properties['actions'] = actions
    properties['triggers'] = triggers
    ret = properties

    return ret


def add_action(name=None,
               location='\\',
               action_type='Execute',
               **kwargs):
    r'''
    Add an action to a task.

    Args:

        name (str):
            The name of the task to which to add the action.

        location (str):
            A string value representing the location of the task. Default is
            ``\`` which is the root for the task scheduler
            (``C:\Windows\System32\tasks``).

        action_type (str):
            The type of action to add. There are three action types. Each one
            requires its own set of Keyword Arguments (kwargs). Valid values
            are:

                - Execute
                - Email
                - Message

    Required arguments for each action_type:

    **Execute**

        Execute a command or an executable

            cmd (str):
                (required) The command or executable to run.

            arguments (str):
                (optional) Arguments to be passed to the command or executable.
                To launch a script the first command will need to be the
                interpreter for the script. For example, to run a vbscript you
                would pass ``cscript.exe`` in the ``cmd`` parameter and pass the
                script in the ``arguments`` parameter as follows:

                    - ``cmd='cscript.exe' arguments='c:\scripts\myscript.vbs'``

                Batch files do not need an interpreter and may be passed to the
                cmd parameter directly.

            start_in (str):
                (optional) The current working directory for the command.

    **Email**

        Send and email. Requires ``server``, ``from``, and ``to`` or ``cc``.

            from (str): The sender

            reply_to (str): Who to reply to

            to (str): The recipient

            cc (str): The CC recipient

            bcc (str): The BCC recipient

            subject (str): The subject of the email

            body (str): The Message Body of the email

            server (str): The server used to send the email

            attachments (list):
                A list of attachments. These will be the paths to the files to
                attach. ie: ``attachments="['C:\attachment1.txt',
                'C:\attachment2.txt']"``

    **Message**

        Display a dialog box. The task must be set to "Run only when user is
        logged on" in order for the dialog box to display. Both parameters are
        required.

            title (str):
                The dialog box title.

            message (str):
                The dialog box message body

    Returns:
        dict: A dictionary containing the task configuration

    CLI Example:

    .. code-block:: bash

        salt 'minion-id' task.add_action <task_name> cmd='del /Q /S C:\\Temp'
    '''
    save_definition = False
    if kwargs.get('task_definition', False):
        task_definition = kwargs.get('task_definition')
    else:
        save_definition = True
        # Make sure a name was passed
        if not name:
            return 'Required parameter "name" not passed'

        # Make sure task exists
        if name in list_tasks(location):

            # Connect to the task scheduler
            with salt.utils.winapi.Com():
                task_service = win32com.client.Dispatch("Schedule.Service")
            task_service.Connect()

            # get the folder to create the task in
            task_folder = task_service.GetFolder(location)

            # Connect to an existing task definition
            task_definition = task_folder.GetTask(name).Definition

        else:
            # Not found and create_new not set, return not found
            return '{0} not found'.format(name)

    # Action Settings
    task_action = task_definition.Actions.Create(action_types[action_type])
    if action_types[action_type] == TASK_ACTION_EXEC:
        task_action.Id = 'Execute_ID1'
        if kwargs.get('cmd', False):
            task_action.Path = kwargs.get('cmd')
        else:
            return 'Required parameter "cmd" not found'
        task_action.Arguments = kwargs.get('arguments', '')
        task_action.WorkingDirectory = kwargs.get('start_in', '')

    elif action_types[action_type] == TASK_ACTION_SEND_EMAIL:
        task_action.Id = 'Email_ID1'

        # Required Parameters
        if kwargs.get('server', False):
            task_action.Server = kwargs.get('server')
        else:
            return 'Required parameter "server" not found'

        if kwargs.get('from', False):
            task_action.From = kwargs.get('from')
        else:
            return 'Required parameter "from" not found'

        if kwargs.get('to', False) or kwargs.get('cc', False):
            if kwargs.get('to'):
                task_action.To = kwargs.get('to')
            if kwargs.get('cc'):
                task_action.Cc = kwargs.get('cc')
        else:
            return 'Required parameter "to" or "cc" not found'

        # Optional Parameters
        if kwargs.get('reply_to'):
            task_action.ReplyTo = kwargs.get('reply_to')
        if kwargs.get('bcc'):
            task_action.Bcc = kwargs.get('bcc')
        if kwargs.get('subject'):
            task_action.Subject = kwargs.get('subject')
        if kwargs.get('body'):
            task_action.Body = kwargs.get('body')
        if kwargs.get('attachments'):
            task_action.Attachments = kwargs.get('attachments')

    elif action_types[action_type] == TASK_ACTION_SHOW_MESSAGE:
        task_action.Id = 'Message_ID1'

        if kwargs.get('title', False):
            task_action.Title = kwargs.get('title')
        else:
            return 'Required parameter "title" not found'

        if kwargs.get('message', False):
            task_action.MessageBody = kwargs.get('message')
        else:
            return 'Required parameter "message" not found'

    # Save the task
    if save_definition:
        # Save the Changes
        return _save_task_definition(name=name,
                                     task_folder=task_folder,
                                     task_definition=task_definition,
                                     user_name=task_definition.Principal.UserID,
                                     password=None,
                                     logon_type=task_definition.Principal.LogonType)


def _clear_actions(name, location='\\'):
    r'''
    Remove all actions from the task.

    :param str name: The name of the task from which to clear all actions.

    :param str location: A string value representing the location of the task.
    Default is ``\`` which is the root for the task scheduler
    (``C:\Windows\System32\tasks``).

    :return: True if successful, False if unsuccessful
    :rtype: bool
    '''
    # TODO: The problem is, you have to have at least one action for the task to
    # TODO: be valid, so this will always fail with a 'Required element or
    # TODO: attribute missing' error.
    # TODO: Make this an internal function that clears the functions but doesn't
    # TODO: save it. Then you can add a new function. Maybe for editing an
    # TODO: action.
    # Check for existing task
    if name not in list_tasks(location):
        return '{0} not found in {1}'.format(name, location)

    # Create the task service object
    with salt.utils.winapi.Com():
        task_service = win32com.client.Dispatch("Schedule.Service")
    task_service.Connect()

    # Get the actions from the task
    task_folder = task_service.GetFolder(location)
    task_definition = task_folder.GetTask(name).Definition
    actions = task_definition.Actions

    actions.Clear()

    # Save the Changes
    return _save_task_definition(name=name,
                                 task_folder=task_folder,
                                 task_definition=task_definition,
                                 user_name=task_definition.Principal.UserID,
                                 password=None,
                                 logon_type=task_definition.Principal.LogonType)


def add_trigger(name=None,
                location='\\',
                trigger_type=None,
                trigger_enabled=True,
                start_date=None,
                start_time=None,
                end_date=None,
                end_time=None,
                random_delay=None,
                repeat_interval=None,
                repeat_duration=None,
                repeat_stop_at_duration_end=False,
                execution_time_limit=None,
                delay=None,
                **kwargs):
    r'''
    Add a trigger to a Windows Scheduled task

    .. note::

        Arguments are parsed by the YAML loader and are subject to
        yaml's idiosyncrasies. Therefore, time values in some
        formats (``%H:%M:%S`` and ``%H:%M``) should to be quoted.
        See `YAML IDIOSYNCRASIES`_ for more details.

    .. _`YAML IDIOSYNCRASIES`: https://docs.saltstack.com/en/latest/topics/troubleshooting/yaml_idiosyncrasies.html#time-expressions

    Args:

        name (str):
            The name of the task to which to add the trigger.

        location (str):
            A string value representing the location of the task. Default is
            ``\`` which is the root for the task scheduler
            (``C:\Windows\System32\tasks``).

        trigger_type (str):
            The type of trigger to create. This is defined when the trigger is
            created and cannot be changed later. Options are as follows:

                - Event
                - Once
                - Daily
                - Weekly
                - Monthly
                - MonthlyDay
                - OnIdle
                - OnTaskCreation
                - OnBoot
                - OnLogon
                - OnSessionChange

        trigger_enabled (bool):
            Boolean value that indicates whether the trigger is enabled.

        start_date (str):
            The date when the trigger is activated. If no value is passed, the
            current date will be used. Can be one of the following formats:

                - %Y-%m-%d
                - %m-%d-%y
                - %m-%d-%Y
                - %m/%d/%y
                - %m/%d/%Y
                - %Y/%m/%d

        start_time (str):
            The time when the trigger is activated. If no value is passed,
            midnight will be used. Can be one of the following formats:

                - %I:%M:%S %p
                - %I:%M %p
                - %H:%M:%S
                - %H:%M

        end_date (str):
            The date when the trigger is deactivated. The trigger cannot start
            the task after it is deactivated. Can be one of the following
            formats:

                - %Y-%m-%d
                - %m-%d-%y
                - %m-%d-%Y
                - %m/%d/%y
                - %m/%d/%Y
                - %Y/%m/%d

        end_time (str):
            The time when the trigger is deactivated. If this is not passed
            with ``end_date`` it will be set to midnight. Can be one of the
            following formats:

                - %I:%M:%S %p
                - %I:%M %p
                - %H:%M:%S
                - %H:%M

        random_delay (str):
            The delay time that is randomly added to the start time of the
            trigger. Valid values are:

                - 30 seconds
                - 1 minute
                - 30 minutes
                - 1 hour
                - 8 hours
                - 1 day

            .. note::

                This parameter applies to the following trigger types

                    - Once
                    - Daily
                    - Weekly
                    - Monthly
                    - MonthlyDay

        repeat_interval (str):
            The amount of time between each restart of the task. Valid values
            are:

                - 5 minutes
                - 10 minutes
                - 15 minutes
                - 30 minutes
                - 1 hour

        repeat_duration (str):
            How long the pattern is repeated. Valid values are:

                - Indefinitely
                - 15 minutes
                - 30 minutes
                - 1 hour
                - 12 hours
                - 1 day

        repeat_stop_at_duration_end (bool):
            Boolean value that indicates if a running instance of the task is
            stopped at the end of the repetition pattern duration.

        execution_time_limit (str):
            The maximum amount of time that the task launched by the trigger is
            allowed to run. Valid values are:

                - 30 minutes
                - 1 hour
                - 2 hours
                - 4 hours
                - 8 hours
                - 12 hours
                - 1 day
                - 3 days (default)

        delay (str):
            The time the trigger waits after its activation to start the task.
            Valid values are:

                - 15 seconds
                - 30 seconds
                - 1 minute
                - 30 minutes
                - 1 hour
                - 8 hours
                - 1 day

            .. note::

                This parameter applies to the following trigger types:

                    - OnLogon
                    - OnBoot
                    - Event
                    - OnTaskCreation
                    - OnSessionChange

    **kwargs**

    There are optional keyword arguments determined by the type of trigger
    being defined. They are as follows:

    *Event*

        The trigger will be fired by an event.

            subscription (str):
                An event definition in xml format that fires the trigger. The
                easiest way to get this would is to create an event in Windows
                Task Scheduler and then copy the xml text.

    *Once*

        No special parameters required.

    *Daily*

        The task will run daily.

            days_interval (int):
                The interval between days in the schedule. An interval of 1
                produces a daily schedule. An interval of 2 produces an
                every-other day schedule. If no interval is specified, 1 is
                used. Valid entries are 1 - 999.

    *Weekly*

        The task will run weekly.

            weeks_interval (int):
                The interval between weeks in the schedule. An interval of 1
                produces a weekly schedule. An interval of 2 produces an
                every-other week schedule. If no interval is specified, 1 is
                used. Valid entries are 1 - 52.

            days_of_week (list):
                Sets the days of the week on which the task runs. Should be a
                list. ie: ``['Monday','Wednesday','Friday']``. Valid entries are
                the names of the days of the week.

    *Monthly*

        The task will run monthly.

            months_of_year (list):
                Sets the months of the year during which the task runs. Should
                be a list. ie: ``['January','July']``. Valid entries are the
                full names of all the months.

            days_of_month (list):
                Sets the days of the month during which the task runs. Should be
                a list. ie: ``[1, 15, 'Last']``. Options are all days of the
                month 1 - 31 and the word 'Last' to indicate the last day of the
                month.

            last_day_of_month (bool):
                Boolean value that indicates that the task runs on the last day
                of the month regardless of the actual date of that day.

                .. note::

                    You can set the task to run on the last day of the month by
                    either including the word 'Last' in the list of days, or
                    setting the parameter 'last_day_of_month' equal to ``True``.

    *MonthlyDay*

        The task will run monthly an the specified day.

            months_of_year (list):
                Sets the months of the year during which the task runs. Should
                be a list. ie: ``['January','July']``. Valid entries are the
                full names of all the months.

            weeks_of_month (list):
                Sets the weeks of the month during which the task runs. Should
                be a list. ie: ``['First','Third']``. Valid options are:

                    - First
                    - Second
                    - Third
                    - Fourth

            last_week_of_month (bool):
                Boolean value that indicates that the task runs on the last week
                of the month.

            days_of_week (list):
                Sets the days of the week during which the task runs. Should be
                a list. ie: ``['Monday','Wednesday','Friday']``.  Valid entries
                are the names of the days of the week.

    *OnIdle*

        No special parameters required.

    *OnTaskCreation*

        No special parameters required.

    *OnBoot*

        No special parameters required.

    *OnLogon*

        No special parameters required.

    *OnSessionChange*

        The task will be triggered by a session change.

            session_user_name (str):
                Sets the user for the Terminal Server session. When a session
                state change is detected for this user, a task is started. To
                detect session status change for any user, do not pass this
                parameter.

            state_change (str):
                Sets the kind of Terminal Server session change that would
                trigger a task launch. Valid options are:

                    - ConsoleConnect: When you connect to a user session (switch
                      users)
                    - ConsoleDisconnect: When you disconnect a user session
                      (switch users)
                    - RemoteConnect: When a user connects via Remote Desktop
                    - RemoteDisconnect: When a user disconnects via Remote
                      Desktop
                    - SessionLock: When the workstation is locked
                    - SessionUnlock: When the workstation is unlocked

    Returns:
        bool: ``True`` if successful, otherwise ``False``

    CLI Example:

    .. code-block:: bash

        salt 'minion-id' task.add_trigger <task_name> trigger_type=Once trigger_enabled=True start_date=2016/12/1 start_time='"12:01"'
    '''
    if not trigger_type:
        return 'Required parameter "trigger_type" not specified'

    # Define lookup dictionaries
    state_changes = {'ConsoleConnect': 1,
                     'ConsoleDisconnect': 2,
                     'RemoteConnect': 3,
                     'RemoteDisconnect': 4,
                     'SessionLock': 7,
                     'SessionUnlock': 8}

    days = {1: 0x1,
            2: 0x2,
            3: 0x4,
            4: 0x8,
            5: 0x10,
            6: 0x20,
            7: 0x40,
            8: 0x80,
            9: 0x100,
            10: 0x200,
            11: 0x400,
            12: 0x800,
            13: 0x1000,
            14: 0x2000,
            15: 0x4000,
            16: 0x8000,
            17: 0x10000,
            18: 0x20000,
            19: 0x40000,
            20: 0x80000,
            21: 0x100000,
            22: 0x200000,
            23: 0x400000,
            24: 0x800000,
            25: 0x1000000,
            26: 0x2000000,
            27: 0x4000000,
            28: 0x8000000,
            29: 0x10000000,
            30: 0x20000000,
            31: 0x40000000,
            'Last': 0x80000000}

    weekdays = {'Sunday': 0x1,
                'Monday': 0x2,
                'Tuesday': 0x4,
                'Wednesday': 0x8,
                'Thursday': 0x10,
                'Friday': 0x20,
                'Saturday': 0x40}

    weeks = {'First': 0x1,
             'Second': 0x2,
             'Third': 0x4,
             'Fourth': 0x8}

    months = {'January': 0x1,
              'February': 0x2,
              'March': 0x4,
              'April': 0x8,
              'May': 0x10,
              'June': 0x20,
              'July': 0x40,
              'August': 0x80,
              'September': 0x100,
              'October': 0x200,
              'November': 0x400,
              'December': 0x800}

    # Format Date Parameters
    if start_date:
        date_format = _get_date_time_format(start_date)
        if date_format:
            dt_obj = datetime.strptime(start_date, date_format)
        else:
            return 'Invalid start_date'
    else:
        dt_obj = datetime.now()

    if start_time:
        time_format = _get_date_time_format(start_time)
        if time_format:
            tm_obj = datetime.strptime(start_time, time_format)
        else:
            return 'Invalid start_time'
    else:
        tm_obj = datetime.strptime('00:00:00', '%H:%M:%S')

    start_boundary = '{0}T{1}'.format(dt_obj.strftime('%Y-%m-%d'),
                                      tm_obj.strftime('%H:%M:%S'))

    dt_obj = None
    if end_date:
        date_format = _get_date_time_format(end_date)
        if date_format:
            dt_obj = datetime.strptime(end_date, date_format)
        else:
            return 'Invalid end_date'

    if end_time:
        time_format = _get_date_time_format(end_time)
        if time_format:
            tm_obj = datetime.strptime(end_time, time_format)
        else:
            return 'Invalid end_time'
    else:
        tm_obj = datetime.strptime('00:00:00', '%H:%M:%S')

    end_boundary = None
    if dt_obj and tm_obj:
        end_boundary = '{0}T{1}'.format(dt_obj.strftime('%Y-%m-%d'),
                                        tm_obj.strftime('%H:%M:%S'))

    save_definition = False
    if kwargs.get('task_definition', False):
        task_definition = kwargs.get('task_definition')
    else:
        save_definition = True
        # Make sure a name was passed
        if not name:
            return 'Required parameter "name" not passed'

        # Make sure task exists
        if name in list_tasks(location):

            # Connect to the task scheduler
            with salt.utils.winapi.Com():
                task_service = win32com.client.Dispatch("Schedule.Service")
            task_service.Connect()

            # get the folder to create the task in
            task_folder = task_service.GetFolder(location)

            # Connect to an existing task definition
            task_definition = task_folder.GetTask(name).Definition

        else:
            # Not found and create_new not set, return not found
            return '{0} not found'.format(name)

    # Create a New Trigger
    trigger = task_definition.Triggers.Create(trigger_types[trigger_type])

    # Shared Trigger Parameters
    # Settings
    trigger.StartBoundary = start_boundary
    # Advanced Settings
    if delay:
        trigger.Delay = _lookup_first(duration, delay)
    if random_delay:
        trigger.RandomDelay = _lookup_first(duration, random_delay)
    if repeat_interval:
        trigger.Repetition.Interval = _lookup_first(duration, repeat_interval)
        if repeat_duration:
            trigger.Repetition.Duration = _lookup_first(duration,
                                                        repeat_duration)
        trigger.Repetition.StopAtDurationEnd = repeat_stop_at_duration_end
    if execution_time_limit:
        trigger.ExecutionTimeLimit = _lookup_first(duration,
                                                   execution_time_limit)
    if end_boundary:
        trigger.EndBoundary = end_boundary
    trigger.Enabled = trigger_enabled

    # Trigger Specific Parameters
    # Event Trigger Parameters
    if trigger_types[trigger_type] == TASK_TRIGGER_EVENT:
        # Check for required kwargs
        if kwargs.get('subscription', False):
            trigger.Id = 'Event_ID1'
            trigger.Subscription = kwargs.get('subscription')
        else:
            return 'Required parameter "subscription" not passed'

    elif trigger_types[trigger_type] == TASK_TRIGGER_TIME:
        trigger.Id = 'Once_ID1'

    # Daily Trigger Parameters
    elif trigger_types[trigger_type] == TASK_TRIGGER_DAILY:
        trigger.Id = 'Daily_ID1'
        trigger.DaysInterval = kwargs.get('days_interval', 1)

    # Weekly Trigger Parameters
    elif trigger_types[trigger_type] == TASK_TRIGGER_WEEKLY:
        trigger.Id = 'Weekly_ID1'
        trigger.WeeksInterval = kwargs.get('weeks_interval', 1)
        if kwargs.get('days_of_week', False):
            bits_days = 0
            for weekday in kwargs.get('days_of_week'):
                bits_days |= weekdays[weekday]
            trigger.DaysOfWeek = bits_days
        else:
            return 'Required parameter "days_of_week" not passed'

    # Monthly Trigger Parameters
    elif trigger_types[trigger_type] == TASK_TRIGGER_MONTHLY:
        trigger.Id = 'Monthly_ID1'
        if kwargs.get('months_of_year', False):
            bits_months = 0
            for month in kwargs.get('months_of_year'):
                bits_months |= months[month]
            trigger.MonthsOfYear = bits_months
        else:
            return 'Required parameter "months_of_year" not passed'

        if kwargs.get('days_of_month', False) or \
                kwargs.get('last_day_of_month', False):
            if kwargs.get('days_of_month', False):
                bits_days = 0
                for day in kwargs.get('days_of_month'):
                    bits_days |= days[day]
                trigger.DaysOfMonth = bits_days
            trigger.RunOnLastDayOfMonth = kwargs.get('last_day_of_month', False)
        else:
            return 'Monthly trigger requires "days_of_month" or "last_day_of_' \
                   'month" parameters'

    # Monthly Day Of Week Trigger Parameters
    elif trigger_types[trigger_type] == TASK_TRIGGER_MONTHLYDOW:
        trigger.Id = 'Monthly_DOW_ID1'
        if kwargs.get('months_of_year', False):
            bits_months = 0
            for month in kwargs.get('months_of_year'):
                bits_months |= months[month]
            trigger.MonthsOfYear = bits_months
        else:
            return 'Required parameter "months_of_year" not passed'

        if kwargs.get('weeks_of_month', False) or \
                kwargs.get('last_week_of_month', False):
            if kwargs.get('weeks_of_month', False):
                bits_weeks = 0
                for week in kwargs.get('weeks_of_month'):
                    bits_weeks |= weeks[week]
                trigger.WeeksOfMonth = bits_weeks
            trigger.RunOnLastWeekOfMonth = kwargs.get('last_week_of_month',
                                                      False)
        else:
            return 'Monthly DOW trigger requires "weeks_of_month" or "last_' \
                   'week_of_month" parameters'

        if kwargs.get('days_of_week', False):
            bits_days = 0
            for weekday in kwargs.get('days_of_week'):
                bits_days |= weekdays[weekday]
            trigger.DaysOfWeek = bits_days
        else:
            return 'Required parameter "days_of_week" not passed'

    # On Idle Trigger Parameters
    elif trigger_types[trigger_type] == TASK_TRIGGER_IDLE:
        trigger.Id = 'OnIdle_ID1'

    # On Task Creation Trigger Parameters
    elif trigger_types[trigger_type] == TASK_TRIGGER_REGISTRATION:
        trigger.Id = 'OnTaskCreation_ID1'

    # On Boot Trigger Parameters
    elif trigger_types[trigger_type] == TASK_TRIGGER_BOOT:
        trigger.Id = 'OnBoot_ID1'

    # On Logon Trigger Parameters
    elif trigger_types[trigger_type] == TASK_TRIGGER_LOGON:
        trigger.Id = 'OnLogon_ID1'

    # On Session State Change Trigger Parameters
    elif trigger_types[trigger_type] == TASK_TRIGGER_SESSION_STATE_CHANGE:
        trigger.Id = 'OnSessionStateChange_ID1'
        if kwargs.get('session_user_name', False):
            trigger.UserId = kwargs.get('session_user_name')
        if kwargs.get('state_change', False):
            trigger.StateChange = state_changes[kwargs.get('state_change')]
        else:
            return 'Required parameter "state_change" not passed'

    # Save the task
    if save_definition:
        # Save the Changes
        return _save_task_definition(name=name,
                                     task_folder=task_folder,
                                     task_definition=task_definition,
                                     user_name=task_definition.Principal.UserID,
                                     password=None,
                                     logon_type=task_definition.Principal.LogonType)


def clear_triggers(name, location='\\'):
    r'''
    Remove all triggers from the task.

    Args:

        name (str):
            The name of the task from which to clear all triggers.

        location (str):
            A string value representing the location of the task. Default is
            ``\`` which is the root for the task scheduler
            (``C:\Windows\System32\tasks``).

    Returns:
        bool: ``True`` if successful, otherwise ``False``

    CLI Example:

    .. code-block:: bash

        salt 'minion-id' task.clear_trigger <task_name>
    '''
    # Check for existing task
    if name not in list_tasks(location):
        return '{0} not found in {1}'.format(name, location)

    # Create the task service object
    with salt.utils.winapi.Com():
        task_service = win32com.client.Dispatch("Schedule.Service")
    task_service.Connect()

    # Get the triggers from the task
    task_folder = task_service.GetFolder(location)
    task_definition = task_folder.GetTask(name).Definition
    triggers = task_definition.Triggers

    triggers.Clear()

    # Save the Changes
    return _save_task_definition(name=name,
                                 task_folder=task_folder,
                                 task_definition=task_definition,
                                 user_name=task_definition.Principal.UserID,
                                 password=None,
                                 logon_type=task_definition.Principal.LogonType)<|MERGE_RESOLUTION|>--- conflicted
+++ resolved
@@ -145,7 +145,6 @@
              'No New Instance': TASK_INSTANCES_IGNORE_NEW,
              'Stop Existing': TASK_INSTANCES_STOP_EXISTING}
 
-<<<<<<< HEAD
 
 def show_win32api_code(code):
     '''
@@ -176,25 +175,6 @@
     :rtype: str
     '''
     return win32api.FormatMessage(code).strip()
-=======
-results = {0x0: 'The operation completed successfully',
-           0x1: 'Incorrect or unknown function called',
-           0x2: 'File not found',
-           0xA: 'The environment is incorrect',
-           0x41300: 'Task is ready to run at its next scheduled time',
-           0x41301: 'Task is currently running',
-           0x41302: 'Task is disabled',
-           0x41303: 'Task has not yet run',
-           0x41304: 'There are no more runs scheduled for this task',
-           0x41306: 'Task was terminated by the user',
-           0x8004130F: 'Credentials became corrupted',
-           0x8004131F: 'An instance of this task is already running',
-           0x800704DD: 'The service is not available (Run only when logged '
-                       'in?)',
-           0x800710E0: 'The operator or administrator has refused the request',
-           0xC000013A: 'The application terminated as a result of CTRL+C',
-           0xC06D007E: 'Unknown software exception'}
->>>>>>> a4156f1a
 
 
 def __virtual__():
@@ -643,11 +623,6 @@
             The user account under which to run the task. To specify the
             'System' account, use 'System'. The password will be ignored.
 
-<<<<<<< HEAD
-    :return: True if successful, False if unsuccessful, A string with the error message if there is an error
-    :rtype: bool
-    :raises: CommandExecutionError
-=======
         password (str):
             The password to use for authentication. This should set the task to
             run whether the user is logged in or not, but is currently not
@@ -655,7 +630,6 @@
 
     Returns:
         bool: ``True`` if successful, otherwise ``False``
->>>>>>> a4156f1a
 
     CLI Example:
 
