--- conflicted
+++ resolved
@@ -179,20 +179,11 @@
             if time.time() - start > timeout:
                 if tried >= tries:
                     raise ValueError("Message send timed out after '{0} * {1}'"
-<<<<<<< HEAD
-                             " secs. route = {2} track = {3} "
-                             "load = {4}".format(tries,
-                                                 timeout,
-                                                 self.route,
-                                                 track,
-                                                 load))
-=======
                              " secs. route = {2} track = {3} load={4}".format(tries,
                                                                        timeout,
                                                                        self.route,
                                                                        track,
                                                                        load))
->>>>>>> c06e4fc0
                 self.stack.transmit(msg, self.stack.nameRemotes['manor'].uid)
                 tried += 1
             time.sleep(0.01)
