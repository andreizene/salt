'''
Support for pkgng
'''

# Import python libs
import os

# Import salt libs
import salt.utils


def __virtual__():
    '''
    Pkgng module load on FreeBSD only.
    '''
    if __grains__['os'] == 'FreeBSD':
        return 'pkgng'
    else:
        return False


def parse_config(file_name='/usr/local/etc/pkg.conf'):
    '''
    Return dict of uncommented global variables.

    CLI Example::

        salt '*' pkgng.parse_config
        *NOTE* not working right
    '''
    ret = {}
    if not os.path.isfile(file_name):
        return 'Unable to find {0} on file system'.format(file_name)

    with salt.utils.fopen(file_name) as ifile:
        for line in ifile:
            if line.startswith('#') or line.startswith('\n'):
                pass
            else:
                key, value = line.split('\t')
                ret[key] = value
    ret['config_file'] = file_name
    return ret


def version():
    '''
    Displays the current version of pkg

    CLI Example::

        salt '*' pkgng.version
    '''

    cmd = 'pkg -v'
    return __salt__['cmd.run'](cmd)


def available_version(pkg_name):
    '''
    The available version of the package in the repository

    CLI Example::

        salt '*' pkgng.available_version <package name>
    '''

    cmd = 'pkg info {0}'.format(pkg_name)
    out = __salt__['cmd.run'](cmd).split()
    return out[0]


def update_package_site(new_url):
    '''
    Updates remote package repo url, PACKAGESITE var to be exact.

    Must be using http://, ftp://, or https// protos

    CLI Example::

        salt '*' pkgng.update_package_site http://127.0.0.1/
    '''
    config_file = parse_config()['config_file']
    __salt__['file.sed'](
        config_file, 'PACKAGESITE.*', 'PACKAGESITE\t : {0}'.format(new_url)
    )

    # add change return later
    return True


def stats(local=False, remote=False):
    '''
    Return pkgng stats.

    CLI Example::

        salt '*' pkgng.stats

        local
            Display stats only for the local package database.

            CLI Example::

                salt '*' pkgng.stats local=True

        remote
            Display stats only for the remote package database(s).

            CLI Example::
        
                salt '*' pkgng.stats remote=True
    '''

    opts = ''
    if local:
        opts += 'l'
    if remote:
        opts += 'r'
    if opts:
        opts = '-' + opts

    cmd = 'pkg stats {0}'.format(opts)
    res = __salt__['cmd.run'](cmd)
    res = [x.strip("\t") for x in res.split("\n")]
    return res


def backup(file_name):
    '''
    Export installed packages into yaml+mtree file

    CLI Example::

        salt '*' pkgng.backup /tmp/pkg
    '''
    cmd = 'pkg backup -d {0}'.format(file_name)
    res = __salt__['cmd.run'](cmd)
    return res.split('...')[1]


def restore(file_name):
    '''
    Reads archive created by pkg backup -d and recreates the database.

        salt '*' pkgng.restore /tmp/pkg
    '''
    cmd = 'pkg backup -r {0}'.format(file_name)
    res = __salt__['cmd.run'](cmd)
    return res


def add(pkg_path):
    '''
    Install a package from either a local source or remote one

    CLI Example::

        salt '*' pkgng.add /tmp/package.txz
    '''
    if not os.path.isfile(pkg_path) or pkg_path.split(".")[1] != "txz":
        return '{0} could not be found or is not  a *.txz \
            format'.format(pkg_path)
    cmd = 'pkg add {0}'.format(pkg_path)
    res = __salt__['cmd.run'](cmd)
    return res


def audit():
    '''
    Audits installed packages against known vulnerabilities

    CLI Example::

        salt '*' pkgng.audit
    '''

    cmd = 'pkg audit -F'
    return __salt__['cmd.run'](cmd)


def install(pkg_name, orphan=False, force=False, glob=False, local=False,
            dryrun=False, quiet=False, require=False, reponame=None,
            regex=False, pcre=False):
    '''
    Install package from repositories

    CLI Example::

        salt '*' pkgng.install <package name>
        
        orphan
            Mark the installed package as orphan. Will be automatically removed
            if no other packages depend on them. For more information please
            refer to pkg-autoremove(8).

            CLI Example::

                salt '*' pkgng.install <package name> orphan=True

        force
            Force the reinstallation of the package if already installed.

            CLI Example::

                salt '*' pkgng.install <package name> force=True

        glob
            Treat the package names as shell glob patterns.

            CLI Example::

                salt '*' pkgng.install <package name> glob=True

        local
            Skip updating the repository catalogues with pkg-update(8). Use the
            locally cached copies only.

            CLI Example::

                salt '*' pkgng.install <package name> local=True

        dryrun
            Dru-run mode. The list of changes to packages is always printed,
            but no changes are actually made.

            CLI Example::

                salt '*' pkgng.install <package name> dryrun=True

        quiet
            Force quiet output, except when dryrun is used, where pkg install
            will always show packages to be installed, upgraded or deleted.

            CLI Example::

                salt '*' pkgng.install <package name> quiet=True

        require
            When used with force, reinstalls any packages that require the
            given package.

            CLI Example::

                salt '*' pkgng.install <package name> require=True force=True

        reponame
            In multi-repo mode, override the pkg.conf ordering and only attempt
            to download packages from the named repository.

            CLI Example::

                salt '*' pkgng.install <package name> reponame=repo

        regex
            Treat the package names as a regular expression

            CLI Example::

                salt '*' pkgng.install <regular expression> regex=True

        pcre
            Treat the package names as extended regular expressions.

            CLI Example::
            
                salt '*' pkgng.install <extended regular expression> pcre=True
    '''

    opts = ''
    if orphan:
        opts += 'A'
    if force:
        opts += 'f'
    if glob:
        opts += 'g'
    if local:
        opts += 'l'
    if dryrun:
        opts += 'n'
    if not dryrun:
        opts += 'y'
    if quiet:
        opts += 'q'
    if require:
        opts += 'R'
    if reponame:
        opts += 'r {0}'.format(reponame)
    if regex:
        opts += 'x'
    if pcre:
        opts += 'X'
    if opts:
        opts = '=' + opts

    cmd = 'pkg install {0} {1}'.format(opts,pkg_name)
    return __salt__['cmd.run'](cmd)


def delete(pkg_name, all_installed=False, force=False, glob=False,
            dryrun=False, recurse=False, regex=False, pcre=False):
    '''
    Delete a package from the database and system

    CLI Example::

        salt '*' pkgng.delete <package name>

        all_installed
            Deletes all installed packages from the system and empties the
            database. USE WITH CAUTION!

            CLI Example::

                salt '*' pkgng.delete all all_installed=True force=True

        force
            Forces packages to be removed despite leaving unresolved
            dependencies.

            CLI Example::

                salt '*' pkgng.delete <package name> force=True

        glob
            Treat the package names as shell glob patterns.

            CLI Example::

                salt '*' pkgng.delete <package name> glob=True

        dryrun
            Dry run mode. The list of packages to delete is always printed, but
            no packages are actually deleted.

            CLI Example::

                salt '*' pkgng.delete <package name> dryrun=True

        recurse
            Delete all packages that require the listed package as well.

            CLI Example::

                salt '*' pkgng.delete <package name> recurse=True

        regex
            Treat the package names as regular expressions.

            CLI Example::

                salt '*' pkgng.delete <regular expression> regex=True

        pcre
            Treat the package names as extended regular expressions.

            CLI Example::

                salt '*' pkgng.delete <extended regular expression> pcre=True
    '''

    opts = ''
    if all_installed:
        opts += 'a'
    if force:
        opts += 'f'
    if glob:
        opts += 'g'
    if dryrun:
        opts += 'n'
    if not dryrun:
        opts += 'y'
    if recurse:
        opts += 'R'
    if regex:
        opts += 'x'
    if pcre:
        opts += 'X'
    if opts:
        opts = '-' + opts

    cmd = 'pkg delete {0} {1}'.format(opts,pkg_name)
    return __salt__['cmd.run'](cmd)


def info(pkg_name=None):
    '''
    Returns info on packages installed on system

    CLI Example::

        salt '*' pkgng.info
        salt '*' pkgng.info sudo
    '''
    if pkg_name:
        cmd = 'pkg info {0}'.format(pkg_name)
    else:
        cmd = 'pkg info'

    res = __salt__['cmd.run'](cmd)

    if not pkg_name:
        res = res.splitlines()

    return res


def update(force=False):
    '''
    Refresh PACKAGESITE contents

    CLI Example::

        salt '*' pkgng.update

        force
            Force a full download of the repository catalogue without regard to
            the respective ages of the local and remote copies of the
            catalogue.

            CLI Example::

                salt '*' pkgng.update force=True
    '''
    opts =''
    if force:
        opts += 'f'
    if opts:
        opts = '-' + opts

    cmd = 'pkg update {0}'.format(opts)
    return __salt__['cmd.run'](cmd)


def upgrade(force=False, local=False, dryrun=False):
    '''
    Upgrade all packages

    CLI Example::

        salt '*' pkgng.upgrade

        force
            Force reinstalling/upgrading the whole set of packages.

            CLI Example::

                salt '*' pkgng.upgrade force=True

        local
            Skip updating the repository catalogues with pkg-update(8). Use the
            local cache only.

            CLI Example::

                salt '*' pkgng.update local=True

        dryrun
            Dry-run mode: show what packages have updates available, but do not
            perform any upgrades. Repository catalogues will be updated as
            usual unless the local option is also given.

            CLI Example::

                salt '*' pkgng.update dryrun=True
    '''

<<<<<<< HEAD
    cmd = 'pkg upgrade -y'
    return __salt__['cmd.run'](cmd)


def compare(version1='', version2=''):
    '''
    Compare two version strings. Return -1 if version1 < version2,
    0 if version1 == version2, and 1 if version1 > version2. Return None if
    there was a problem making the comparison.

    CLI Example::

        salt '*' pkg.compare '0.2.4-0' '0.2.4.1-0'
    '''
    return __salt__['pkg_resource.compare'](version1, version2)
=======
    opts = ''
    if force:
        opts += 'f'
    if local:
        opts += 'L'
    if dryrun:
        opts += 'n'
    if not dryrun:
        opts += 'y'
    if opts:
        opts = '-' + opts

    cmd = 'pkg upgrade {0}'.format(opts)
    return __salt__['cmd.run'](cmd)


def clean():
    '''
    Cleans the local cache of fetched remote packages

    CLI Example::

        salt '*' pkgng.clean
    '''

    cmd = 'pkg clean'
    return __salt__['cmd.run'](cmd)


def autoremove(dryrun=False):
    '''
    Delete packages which were automatically installed as dependencies and are 
    not required anymore

    CLI Example::

	    salt '*' pkgng.autoremove

        dryrun
            Dry-run mode. The list of changes to packages is always printed,
            but no changes are actually made.

            CLI Example::

                salt '*' pkgng.autoremove dryrun=True
    '''

    opts = ''
    if dryrun:
        opts += 'n'
    else:
        opts += 'y'
    if opts:
        opts = '-' + opts

    cmd = 'pkg autoremove {0}'.format(opts)
    return __salt__['cmd.run'](cmd)


def check(depends=False, recompute=False, checksum=False):
    '''
    Sanity checks installed packages

        depends
            Check for and install missing dependencies.

            CLI Example::

                salt '*' pkgng.check recompute=True

        recompute
            Recompute sizes and checksums of installed packages.

            CLI Example::

                salt '*' pkgng.check depends=True

        checksum
            Find invalid checksums for installed packages.

            CLI Example::

                salt '*' pkgng.check checksum=True
    '''

    opts = ''
    if depends:
        opts += 'dy'
    if recompute:
        opts += 'r'
    if checksum:
        opts += 's'
    if opts:
        opts = '-' + opts

    cmd = 'pkg check {0}'.format(opts)
    return __salt__['cmd.run'](cmd)


def which(file_name, origin=False, quiet=False):
    '''
    Displays which package installed a specific file

    CLI Example::

        salt '*' pkgng.which <file name>

        origin
            Shows the origin of the package instead of name-version.

            CLI Example::

                salt '*' pkgng.which <file name> origin=True

        quiet
            Quiet output.

            CLI Example::

                salt '*' pkgng.which <file name> quiet=True
    '''

    opts = ''
    if quiet:
        opts += 'q'
    if origin:
        opts += 'o'
    if opts:
        opts = '-' + opts

    cmd = 'pkg which {0} {1}'.format(opts, file_name)
    return __salt__['cmd.run'](cmd)


def search(pkg_name, exact=False, glob=False, regex=False, pcre=False, 
            comment=False, desc=False, full=False, depends=False,
            size=False, quiet=False, origin=False, prefix=False, ):
    '''
    Searches in remote package repositories

    CLI Example::

        salt '*' pkgng.search pattern

        exact
            Treat pattern as exact pattern.

            CLI Example::

                salt '*' pkgng.search pattern exact=True

        glob
            Treat pattern as a shell glob pattern.

            CLI Example::

                salt '*' pkgng.search pattern glob=True

        regex
            Treat pattern as a regular expression.

            CLI Example::

                salt '*' pkgng.search pattern regex=True

        pcre
            Treat pattern as an extended regular expression.

            CLI Example::

                salt '*' pkgng.search pattern pcre=True

        comment
            Search for pattern in the package comment one-line description.

            CLI Example::

                salt '*' pkgng.search pattern comment=True

        desc
            Search for pattern in the package description.

            CLI Example::

                salt '*' pkgng.search pattern desc=True

        full
            Displays full information about the matching packages.

            CLI Example::

                salt '*' pkgng.search pattern full=True

        depends
            Displays the dependencies of pattern.

            CLI Example::

                salt '*' pkgng.search pattern depends=True

        size
            Displays the size of the package

            CLI Example::

                salt '*' pkgng.search pattern size=True

        quiet
            Be quiet. Prints only the requested information without displaying
            many hints.

            CLI Example::

                salt '*' pkgng.search pattern quiet=True

        origin
            Displays pattern origin.

            CLI Example::

                salt '*' pkgng.search pattern origin=True

        prefix
            Displays the installation prefix for each package matching pattern.

            CLI Example::

                salt '*' pkgng.search pattern prefix=True
    '''

    opts = ''
    if exact:
        opts += 'e'
    if glob:
        opts += 'g'
    if regex:
        opts += 'x'
    if pcre:
        opts += 'X'
    if comment:
        opts += 'c'
    if desc:
        opts += 'D'
    if full:
        opts += 'f'
    if depends:
        opts += 'd'
    if size:
        opts += 's'
    if quiet:
        opts += 'q'
    if origin:
        opts += 'o'
    if prefix:
        opts += 'p'
    if opts:
        opts = '-' + opts

    cmd = 'pkg search {0} {1}'.format(opts,pkg_name)
    return __salt__['cmd.run'](cmd)


def fetch(pkg_name, all=False, quiet=False, reponame=None, glob=True, 
            regex=False, pcre=False, local=False, depends=False):
    '''
    Fetches remote packages
    
    CLI Example::

        salt '*' pkgng.fetch <package name>

        all
            Fetch all packages.

            CLI Example::

                salt '*' pkgng.fetch <package name> all=True

        quiet
            Quiet mode. Show less output.

            CLI Example::

                salt '*' pkgng.fetch <package name> quiet=True

        reponame
            Fetches packages from the given reponame if multiple repo support
            is enabled. See pkg.conf(5).

            CLI Example::

                salt '*' pkgng.fetch <package name> reponame=repo

        glob
            Treat pkg_name as a shell glob pattern.

            CLI Example::

                salt '*' pkgng.fetch <package name> glob=True

        regex
            Treat pkg_name as a regular expression.

            CLI Example::

                salt '*' pkgng.fetch <regular expression> regex=True

        pcre
            Treat pkg_name is an extended regular expression.

            CLI Example::

                salt '*' pkgng.fetch <extended regular expression> pcre=True

        local
            Skip updating the repository catalogues with pkg-update(8). Use the
            local cache only.

            CLI Example::

                salt '*' pkgng.fetch <package name> local=True

        depends
            Fetch the package and its dependencies as well.

            CLI Example::

                salt '*' pkgng.fetch <package name> depends=True
    ''' 

    opts = ''
    if all:
        opts += 'a'
    if quiet:
        opts += 'q'
    if reponame:
        opts += 'r {0}'.format(reponame)
    if glob:
        opts += 'g'
    if regex:
        opts += 'x'
    if pcre:
        opts += 'X'
    if local:
        opts += 'L'
    if depends:
        opts += 'd'
    if opts:
        opts = '-' + opts

    cmd = 'pkg fetch -y {0} {1}'.format(opts,pkg_name)
    return __salt__['cmd.run'](cmd)


def updating(pkg_name, filedate=None, filename=None):
    ''''
    Displays UPDATING entries of software packages

    CLI Example::
    
        salt '*' pkgng.updating foo

        filedate
            Only entries newer than date are shown. Use a YYYYMMDD date format.

            CLI Example::

                salt '*' pkgng.updating foo filedate=20130101

        filename
            Defines an alternative location of the UPDATING file.

            CLI Example::

                salt '*' pkgng.updating foo filename=/tmp/UPDATING
    '''

    opts = ''
    if filedate:
        opts += 'd {0}'.format(filedate)
    if filename:
        opts += 'f {0}'.format(filename)
    if opts:
        opts = '-' + opts

    cmd = 'pkg updating {0} {1}'.format(opts,pkg_name)
    return __salt__['cmd.run'](cmd)
>>>>>>> cb7df825
<|MERGE_RESOLUTION|>--- conflicted
+++ resolved
@@ -465,23 +465,6 @@
                 salt '*' pkgng.update dryrun=True
     '''
 
-<<<<<<< HEAD
-    cmd = 'pkg upgrade -y'
-    return __salt__['cmd.run'](cmd)
-
-
-def compare(version1='', version2=''):
-    '''
-    Compare two version strings. Return -1 if version1 < version2,
-    0 if version1 == version2, and 1 if version1 > version2. Return None if
-    there was a problem making the comparison.
-
-    CLI Example::
-
-        salt '*' pkg.compare '0.2.4-0' '0.2.4.1-0'
-    '''
-    return __salt__['pkg_resource.compare'](version1, version2)
-=======
     opts = ''
     if force:
         opts += 'f'
@@ -869,4 +852,16 @@
 
     cmd = 'pkg updating {0} {1}'.format(opts,pkg_name)
     return __salt__['cmd.run'](cmd)
->>>>>>> cb7df825
+
+
+def compare(version1='', version2=''):
+    '''
+    Compare two version strings. Return -1 if version1 < version2,
+    0 if version1 == version2, and 1 if version1 > version2. Return None if
+    there was a problem making the comparison.
+
+    CLI Example::
+
+        salt '*' pkg.compare '0.2.4-0' '0.2.4.1-0'
+    '''
+    return __salt__['pkg_resource.compare'](version1, version2)