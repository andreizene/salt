# -*- coding: utf-8 -*-
'''
Modules used to control the master itself
'''

# Import Python libs
from __future__ import absolute_import
import collections

# Import salt libs
import salt.client.mixins
import salt.config
import salt.loader
import salt.transport
import salt.utils
import salt.utils.error


class WheelClient(salt.client.mixins.SyncClientMixin,
                  salt.client.mixins.AsyncClientMixin, object):
    '''
    An interface to Salt's wheel modules

    :ref:`Wheel modules <all-salt.wheel>` interact with various parts of the
    Salt Master.

    Importing and using ``WheelClient`` must be done on the same machine as the
    Salt Master and it must be done using the same user that the Salt Master is
    running as. Unless :conf_master:`external_auth` is configured and the user
    is authorized to execute wheel functions: (``@wheel``).

    Usage:

    .. code-block:: python

        import salt.config
        import salt.wheel
        opts = salt.config.master_config('/etc/salt/master')
        wheel = salt.wheel.WheelClient(opts)
    '''
    client = 'wheel'
    tag_prefix = 'wheel'

    def __init__(self, opts=None):
        self.opts = opts
        self.functions = salt.loader.wheels(opts)

    # TODO: remove/deprecate
    def call_func(self, fun, **kwargs):
        '''
        Backwards compatibility
        '''
        return self.low(fun, kwargs)

    # TODO: Inconsistent with runner client-- the runner client's master_call gives
    # an async return, unlike this
    def master_call(self, **kwargs):
        '''
        Execute a wheel function through the master network interface (eauth).
        '''
        load = kwargs
        load['cmd'] = 'wheel'
        interface = self.opts['interface']
        if interface == '0.0.0.0':
            interface = '127.0.0.1'
        master_uri = 'tcp://' + salt.utils.ip_bracket(interface) + \
                                                      ':' + str(self.opts['ret_port'])
        channel = salt.transport.Channel.factory(self.opts,
                                                 crypt='clear',
                                                 master_uri=master_uri,
                                                 usage='master_call')
        ret = channel.send(load)
        if isinstance(ret, collections.Mapping):
            if 'error' in ret:
                salt.utils.error.raise_error(**ret['error'])
        return ret

    def cmd_sync(self, low, timeout=None):
        '''
        Execute a wheel function synchronously; eauth is respected

        This function requires that :conf_master:`external_auth` is configured
        and the user is authorized to execute runner functions: (``@wheel``).

        .. code-block:: python

            >>> wheel.cmd_sync({
            'fun': 'key.finger',
            'match': 'jerry',
            'eauth': 'auto',
            'username': 'saltdev',
            'password': 'saltdev',
            })
            {'minions': {'jerry': '5d:f6:79:43:5e:d4:42:3f:57:b8:45:a8:7e:a4:6e:ca'}}
        '''
        return self.master_call(**low)

    # TODO: Inconsistent with runner client-- that one uses the master_call function
    # and runs within the master daemon. Need to pick one...
    def cmd_async(self, low):
        '''
        Execute a function asynchronously; eauth is respected

        This function requires that :conf_master:`external_auth` is configured
        and the user is authorized

        .. code-block:: python

            >>> wheel.cmd_async({
                'fun': 'key.finger',
                'match': 'jerry',
                'eauth': 'auto',
                'username': 'saltdev',
                'password': 'saltdev',
            })
            {'jid': '20131219224744416681', 'tag': 'salt/wheel/20131219224744416681'}
        '''
        fun = low.pop('fun')
        return self.async(fun, low)

<<<<<<< HEAD
    def cmd(self, fun, arg=None, pub_data=None, kwarg=None, full_return=False):
=======
    def cmd(self, fun, arg=None, pub_data=None, kwarg=None, print_event=True):
>>>>>>> 3487d761
        '''
        Execute a function

        .. code-block:: python

            >>> wheel.cmd('key.finger', ['jerry'])
            {'minions': {'jerry': '5d:f6:79:43:5e:d4:42:3f:57:b8:45:a8:7e:a4:6e:ca'}}
        '''
        return super(WheelClient, self).cmd(fun,
                                            arg,
                                            pub_data,
                                            kwarg,
<<<<<<< HEAD
                                            full_return)
=======
                                            print_event)
>>>>>>> 3487d761


Wheel = WheelClient  # for backward-compat<|MERGE_RESOLUTION|>--- conflicted
+++ resolved
@@ -118,11 +118,7 @@
         fun = low.pop('fun')
         return self.async(fun, low)
 
-<<<<<<< HEAD
-    def cmd(self, fun, arg=None, pub_data=None, kwarg=None, full_return=False):
-=======
-    def cmd(self, fun, arg=None, pub_data=None, kwarg=None, print_event=True):
->>>>>>> 3487d761
+    def cmd(self, fun, arg=None, pub_data=None, kwarg=None, print_event=True, full_return=False):
         '''
         Execute a function
 
@@ -135,11 +131,8 @@
                                             arg,
                                             pub_data,
                                             kwarg,
-<<<<<<< HEAD
+                                            print_event,
                                             full_return)
-=======
-                                            print_event)
->>>>>>> 3487d761
 
 
 Wheel = WheelClient  # for backward-compat