# -*- coding: utf-8 -*-
'''
Utility functions for salt.cloud
'''

# Import python libs
from __future__ import absolute_import, print_function, unicode_literals
import errno
import os
import stat
import codecs
import shutil
import hashlib
import socket
import tempfile
import time
import subprocess
import multiprocessing
import logging
import pipes
import msgpack
import traceback
import copy
import re
import uuid


try:
    import salt.utils.smb

    HAS_SMB = True
except ImportError:
    HAS_SMB = False

try:
    import winrm
    from winrm.exceptions import WinRMTransportError

    HAS_WINRM = True
except ImportError:
    HAS_WINRM = False

# Import salt libs
import salt.crypt
import salt.client
import salt.config
import salt.loader
import salt.template
import salt.utils.compat
import salt.utils.crypt
import salt.utils.data
import salt.utils.event
import salt.utils.files
import salt.utils.platform
import salt.utils.stringutils
import salt.utils.versions
import salt.utils.vt
import salt.utils.yaml
from salt.utils.nb_popen import NonBlockingPopen
from salt.utils.validate.path import is_writeable

# Import salt cloud libs
import salt.cloud
from salt.exceptions import (
    SaltCloudConfigError,
    SaltCloudException,
    SaltCloudSystemExit,
    SaltCloudExecutionTimeout,
    SaltCloudExecutionFailure,
    SaltCloudPasswordError
)

# Import 3rd-party libs
from salt.ext import six
from salt.ext.six.moves import range  # pylint: disable=import-error,redefined-builtin,W0611
from jinja2 import Template

# Let's import pwd and catch the ImportError. We'll raise it if this is not
# Windows. This import has to be below where we import salt.utils.platform!
try:
    import pwd
except ImportError:
    if not salt.utils.platform.is_windows():
        raise

try:
    import getpass

    HAS_GETPASS = True
except ImportError:
    HAS_GETPASS = False

# This is required to support international characters in AWS EC2 tags or any
# other kind of metadata provided by particular Cloud vendor.
MSGPACK_ENCODING = 'utf-8'

NSTATES = {
    0: 'running',
    1: 'rebooting',
    2: 'terminated',
    3: 'pending',
}

SSH_PASSWORD_PROMP_RE = re.compile(r'(?:.*)[Pp]assword(?: for .*)?:\ *$', re.M)
SSH_PASSWORD_PROMP_SUDO_RE = \
    re.compile(r'(?:.*sudo)(?:.*)[Pp]assword(?: for .*)?:', re.M)

# Get logging started
log = logging.getLogger(__name__)


def __render_script(path, vm_=None, opts=None, minion=''):
    '''
    Return the rendered script
    '''
    log.info('Rendering deploy script: %s', path)
    try:
        with salt.utils.files.fopen(path, 'r') as fp_:
            template = Template(salt.utils.stringutils.to_unicode(fp_.read()))
            return six.text_type(template.render(opts=opts, vm=vm_, minion=minion))
    except AttributeError:
        # Specified renderer was not found
        with salt.utils.files.fopen(path, 'r') as fp_:
            return six.text_type(fp_.read())


def os_script(os_, vm_=None, opts=None, minion=''):
    '''
    Return the script as a string for the specific os
    '''
    if minion:
        minion = salt_config_to_yaml(minion)

    if os.path.isabs(os_):
        # The user provided an absolute path to the deploy script, let's use it
        return __render_script(os_, vm_, opts, minion)

    if os.path.isabs('{0}.sh'.format(os_)):
        # The user provided an absolute path to the deploy script, although no
        # extension was provided. Let's use it anyway.
        return __render_script('{0}.sh'.format(os_), vm_, opts, minion)

    for search_path in opts['deploy_scripts_search_path']:
        if os.path.isfile(os.path.join(search_path, os_)):
            return __render_script(
                os.path.join(search_path, os_), vm_, opts, minion
            )

        if os.path.isfile(os.path.join(search_path, '{0}.sh'.format(os_))):
            return __render_script(
                os.path.join(search_path, '{0}.sh'.format(os_)),
                vm_, opts, minion
            )
    # No deploy script was found, return an empty string
    return ''


def gen_keys(keysize=2048):
    '''
    Generate Salt minion keys and return them as PEM file strings
    '''
    # Mandate that keys are at least 2048 in size
    if keysize < 2048:
        keysize = 2048
    tdir = tempfile.mkdtemp()

    salt.crypt.gen_keys(tdir, 'minion', keysize)
    priv_path = os.path.join(tdir, 'minion.pem')
    pub_path = os.path.join(tdir, 'minion.pub')
    with salt.utils.files.fopen(priv_path) as fp_:
        priv = salt.utils.stringutils.to_unicode(fp_.read())
    with salt.utils.files.fopen(pub_path) as fp_:
        pub = salt.utils.stringutils.to_unicode(fp_.read())
    shutil.rmtree(tdir)
    return priv, pub


def accept_key(pki_dir, pub, id_):
    '''
    If the master config was available then we will have a pki_dir key in
    the opts directory, this method places the pub key in the accepted
    keys dir and removes it from the unaccepted keys dir if that is the case.
    '''
    for key_dir in 'minions', 'minions_pre', 'minions_rejected':
        key_path = os.path.join(pki_dir, key_dir)
        if not os.path.exists(key_path):
            os.makedirs(key_path)

    key = os.path.join(pki_dir, 'minions', id_)
    with salt.utils.files.fopen(key, 'w+') as fp_:
        fp_.write(salt.utils.stringutils.to_str(pub))

    oldkey = os.path.join(pki_dir, 'minions_pre', id_)
    if os.path.isfile(oldkey):
        with salt.utils.files.fopen(oldkey) as fp_:
            if fp_.read() == pub:
                os.remove(oldkey)


def remove_key(pki_dir, id_):
    '''
    This method removes a specified key from the accepted keys dir
    '''
    key = os.path.join(pki_dir, 'minions', id_)
    if os.path.isfile(key):
        os.remove(key)
        log.debug('Deleted \'%s\'', key)


def rename_key(pki_dir, id_, new_id):
    '''
    Rename a key, when an instance has also been renamed
    '''
    oldkey = os.path.join(pki_dir, 'minions', id_)
    newkey = os.path.join(pki_dir, 'minions', new_id)
    if os.path.isfile(oldkey):
        os.rename(oldkey, newkey)


def minion_config(opts, vm_):
    '''
    Return a minion's configuration for the provided options and VM
    '''

    # Don't start with a copy of the default minion opts; they're not always
    # what we need. Some default options are Null, let's set a reasonable default
    minion = {
        'master': 'salt',
        'log_level': 'info',
        'hash_type': 'sha256',
    }

    # Now, let's update it to our needs
    minion['id'] = vm_['name']
    master_finger = salt.config.get_cloud_config_value('master_finger', vm_, opts)
    if master_finger is not None:
        minion['master_finger'] = master_finger
    minion.update(
        # Get ANY defined minion settings, merging data, in the following order
        # 1. VM config
        # 2. Profile config
        # 3. Global configuration
        salt.config.get_cloud_config_value(
            'minion', vm_, opts, default={}, search_global=True
        )
    )

    make_master = salt.config.get_cloud_config_value('make_master', vm_, opts)
    if 'master' not in minion and make_master is not True:
        raise SaltCloudConfigError(
            'A master setting was not defined in the minion\'s configuration.'
        )

    # Get ANY defined grains settings, merging data, in the following order
    # 1. VM config
    # 2. Profile config
    # 3. Global configuration
    minion.setdefault('grains', {}).update(
        salt.config.get_cloud_config_value(
            'grains', vm_, opts, default={}, search_global=True
        )
    )
    return minion


def master_config(opts, vm_):
    '''
    Return a master's configuration for the provided options and VM
    '''
    # Let's get a copy of the salt master default options
    master = copy.deepcopy(salt.config.DEFAULT_MASTER_OPTS)
    # Some default options are Null, let's set a reasonable default
    master.update(
        log_level='info',
        log_level_logfile='info',
        hash_type='sha256'
    )

    # Get ANY defined master setting, merging data, in the following order
    # 1. VM config
    # 2. Profile config
    # 3. Global configuration
    master.update(
        salt.config.get_cloud_config_value(
            'master', vm_, opts, default={}, search_global=True
        )
    )
    return master


def salt_config_to_yaml(configuration, line_break='\n'):
    '''
    Return a salt configuration dictionary, master or minion, as a yaml dump
    '''
    return salt.utils.yaml.safe_dump(
        configuration,
        line_break=line_break,
        default_flow_style=False)


def bootstrap(vm_, opts=None):
    '''
    This is the primary entry point for logging into any system (POSIX or
    Windows) to install Salt. It will make the decision on its own as to which
    deploy function to call.
    '''
    if opts is None:
        opts = __opts__
    deploy_config = salt.config.get_cloud_config_value(
        'deploy',
        vm_, opts, default=False)
    inline_script_config = salt.config.get_cloud_config_value(
        'inline_script',
        vm_, opts, default=None)
    if deploy_config is False and inline_script_config is None:
        return {
            'Error': {
                'No Deploy': '\'deploy\' is not enabled. Not deploying.'
            }
        }

    if vm_.get('driver') == 'saltify':
        saltify_driver = True
    else:
        saltify_driver = False

    key_filename = salt.config.get_cloud_config_value(
        'key_filename', vm_, opts, search_global=False,
        default=salt.config.get_cloud_config_value(
            'ssh_keyfile', vm_, opts, search_global=False, default=None
        )
    )
    if key_filename is not None and not os.path.isfile(key_filename):
        raise SaltCloudConfigError(
            'The defined ssh_keyfile \'{0}\' does not exist'.format(
                key_filename
            )
        )
    has_ssh_agent = False
    if (opts.get('ssh_agent', False) and
            'SSH_AUTH_SOCK' in os.environ and
            stat.S_ISSOCK(os.stat(os.environ['SSH_AUTH_SOCK']).st_mode)):
        has_ssh_agent = True

    if (key_filename is None and
            salt.config.get_cloud_config_value(
                'password', vm_, opts, default=None
            ) is None and
            salt.config.get_cloud_config_value(
                'win_password', vm_, opts, default=None
            ) is None and
            has_ssh_agent is False):
        raise SaltCloudSystemExit(
            'Cannot deploy Salt in a VM if the \'key_filename\' setting '
            'is not set and there is no password set for the VM. '
            'Check the provider docs for \'change_password\' option if it '
            'is supported by your provider.'
        )

    ret = {}

    minion_conf = minion_config(opts, vm_)
    deploy_script_code = os_script(
        salt.config.get_cloud_config_value(
            'os', vm_, opts, default='bootstrap-salt'
        ),
        vm_, opts, minion_conf
    )

    ssh_username = salt.config.get_cloud_config_value(
        'ssh_username', vm_, opts, default='root'
    )

    if 'file_transport' not in opts:
        opts['file_transport'] = vm_.get('file_transport', 'sftp')

    # If we haven't generated any keys yet, do so now.
    if 'pub_key' not in vm_ and 'priv_key' not in vm_:
        log.debug('Generating keys for \'%s\'', vm_['name'])

        vm_['priv_key'], vm_['pub_key'] = gen_keys(
            salt.config.get_cloud_config_value(
                'keysize',
                vm_,
                opts
            )
        )

        key_id = vm_.get('name')
        if 'append_domain' in vm_:
            key_id = '.'.join([key_id, vm_['append_domain']])

        accept_key(
            opts['pki_dir'], vm_['pub_key'], key_id
        )

    if 'os' not in vm_:
        vm_['os'] = salt.config.get_cloud_config_value(
            'script',
            vm_,
            opts
        )

    # NOTE: deploy_kwargs is also used to pass inline_script variable content
    #       to run_inline_script function
    host = salt.config.get_cloud_config_value('ssh_host', vm_, opts)
    deploy_kwargs = {
        'opts': opts,
        'host': host,
        'port': salt.config.get_cloud_config_value(
            'ssh_port', vm_, opts, default=22
        ),
        'salt_host': vm_.get('salt_host', host),
        'username': ssh_username,
        'script': deploy_script_code,
        'inline_script': inline_script_config,
        'name': vm_['name'],
        'has_ssh_agent': has_ssh_agent,
        'tmp_dir': salt.config.get_cloud_config_value(
            'tmp_dir', vm_, opts, default='/tmp/.saltcloud'
        ),
        'vm_': vm_,
        'start_action': opts['start_action'],
        'parallel': opts['parallel'],
        'sock_dir': opts['sock_dir'],
        'conf_file': opts['conf_file'],
        'minion_pem': vm_['priv_key'],
        'minion_pub': vm_['pub_key'],
        'master_sign_pub_file': salt.config.get_cloud_config_value(
            'master_sign_pub_file', vm_, opts, default=None),
        'keep_tmp': opts['keep_tmp'],
        'sudo': salt.config.get_cloud_config_value(
            'sudo', vm_, opts, default=(ssh_username != 'root')
        ),
        'sudo_password': salt.config.get_cloud_config_value(
            'sudo_password', vm_, opts, default=None
        ),
        'tty': salt.config.get_cloud_config_value(
            'tty', vm_, opts, default=True
        ),
        'password': salt.config.get_cloud_config_value(
            'password', vm_, opts, search_global=False
        ),
        'key_filename': key_filename,
        'script_args': salt.config.get_cloud_config_value(
            'script_args', vm_, opts
        ),
        'script_env': salt.config.get_cloud_config_value(
            'script_env', vm_, opts
        ),
        'minion_conf': minion_conf,
        'force_minion_config': salt.config.get_cloud_config_value(
            'force_minion_config', vm_, opts, default=False
        ),
        'preseed_minion_keys': vm_.get('preseed_minion_keys', None),
        'display_ssh_output': salt.config.get_cloud_config_value(
            'display_ssh_output', vm_, opts, default=True
        ),
        'known_hosts_file': salt.config.get_cloud_config_value(
            'known_hosts_file', vm_, opts, default='/dev/null'
        ),
        'file_map': salt.config.get_cloud_config_value(
            'file_map', vm_, opts, default=None
        ),
        'maxtries': salt.config.get_cloud_config_value(
            'wait_for_passwd_maxtries', vm_, opts, default=15
        ),
        'preflight_cmds': salt.config.get_cloud_config_value(
            'preflight_cmds', vm_, opts, default=[]
        ),
        'cloud_grains': {'driver': vm_['driver'],
                         'provider': vm_['provider'],
                         'profile': vm_['profile']
                         }
    }

    inline_script_kwargs = deploy_kwargs.copy()  # make a copy at this point

    # forward any info about possible ssh gateway to deploy script
    # as some providers need also a 'gateway' configuration
    if 'gateway' in vm_:
        deploy_kwargs.update({'gateway': vm_['gateway']})

    # Deploy salt-master files, if necessary
    if salt.config.get_cloud_config_value('make_master', vm_, opts) is True:
        deploy_kwargs['make_master'] = True
        deploy_kwargs['master_pub'] = vm_['master_pub']
        deploy_kwargs['master_pem'] = vm_['master_pem']
        master_conf = master_config(opts, vm_)
        deploy_kwargs['master_conf'] = master_conf

        if master_conf.get('syndic_master', None):
            deploy_kwargs['make_syndic'] = True

    deploy_kwargs['make_minion'] = salt.config.get_cloud_config_value(
        'make_minion', vm_, opts, default=True
    )

    if saltify_driver:
        deploy_kwargs['wait_for_passwd_maxtries'] = 0  # No need to wait/retry with Saltify

    win_installer = salt.config.get_cloud_config_value(
        'win_installer', vm_, opts
    )
    if win_installer:
        deploy_kwargs['port'] = salt.config.get_cloud_config_value(
            'smb_port', vm_, opts, default=445
        )
        deploy_kwargs['win_installer'] = win_installer
        minion = minion_config(opts, vm_)
        deploy_kwargs['master'] = minion['master']
        deploy_kwargs['username'] = salt.config.get_cloud_config_value(
            'win_username', vm_, opts, default='Administrator'
        )
        win_pass = salt.config.get_cloud_config_value(
            'win_password', vm_, opts, default=''
        )
        if win_pass:
            deploy_kwargs['password'] = win_pass
        deploy_kwargs['use_winrm'] = salt.config.get_cloud_config_value(
            'use_winrm', vm_, opts, default=False
        )
        deploy_kwargs['winrm_port'] = salt.config.get_cloud_config_value(
            'winrm_port', vm_, opts, default=5986
        )
        deploy_kwargs['winrm_use_ssl'] = salt.config.get_cloud_config_value(
            'winrm_use_ssl', vm_, opts, default=True
        )
        deploy_kwargs['winrm_verify_ssl'] = salt.config.get_cloud_config_value(
            'winrm_verify_ssl', vm_, opts, default=True
        )
        if saltify_driver:
            deploy_kwargs['port_timeout'] = 1  # No need to wait/retry with Saltify

    # Store what was used to the deploy the VM
    event_kwargs = copy.deepcopy(deploy_kwargs)
    del event_kwargs['opts']
    del event_kwargs['minion_pem']
    del event_kwargs['minion_pub']
    del event_kwargs['sudo_password']
    if 'password' in event_kwargs:
        del event_kwargs['password']
    ret['deploy_kwargs'] = event_kwargs

    fire_event(
        'event',
        'executing deploy script',
        'salt/cloud/{0}/deploying'.format(vm_['name']),
        args={'kwargs': event_kwargs},
        sock_dir=opts.get(
            'sock_dir',
            os.path.join(__opts__['sock_dir'], 'master')),
        transport=opts.get('transport', 'zeromq')
    )

    if inline_script_config and deploy_config is False:
        inline_script_deployed = run_inline_script(**inline_script_kwargs)
        if inline_script_deployed is not False:
            log.info('Inline script(s) ha(s|ve) run on %s', vm_['name'])
        ret['deployed'] = False
        return ret
    else:
        if win_installer:
            deployed = deploy_windows(**deploy_kwargs)
        else:
            deployed = deploy_script(**deploy_kwargs)

        if inline_script_config:
            inline_script_deployed = run_inline_script(**inline_script_kwargs)
            if inline_script_deployed is not False:
                log.info('Inline script(s) ha(s|ve) run on %s', vm_['name'])

        if deployed is not False:
            ret['deployed'] = True
            if deployed is not True:
                ret.update(deployed)
            log.info('Salt installed on %s', vm_['name'])
            return ret

    log.error('Failed to start Salt on host %s', vm_['name'])
    return {
        'Error': {
            'Not Deployed': 'Failed to start Salt on host {0}'.format(
                vm_['name']
            )
        }
    }


def ssh_usernames(vm_, opts, default_users=None):
    '''
    Return the ssh_usernames. Defaults to a built-in list of users for trying.
    '''
    if default_users is None:
        default_users = ['root']

    usernames = salt.config.get_cloud_config_value(
        'ssh_username', vm_, opts
    )

    if not isinstance(usernames, list):
        usernames = [usernames]

    # get rid of None's or empty names
    usernames = [x for x in usernames if x]
    # Keep a copy of the usernames the user might have provided
    initial = usernames[:]

    # Add common usernames to the list to be tested
    for name in default_users:
        if name not in usernames:
            usernames.append(name)
    # Add the user provided usernames to the end of the list since enough time
    # might need to pass before the remote service is available for logins and
    # the proper username might have passed its iteration.
    # This has detected in a CentOS 5.7 EC2 image
    usernames.extend(initial)
    return usernames


def wait_for_fun(fun, timeout=900, **kwargs):
    '''
    Wait until a function finishes, or times out
    '''
    start = time.time()
    log.debug('Attempting function %s', fun)
    trycount = 0
    while True:
        trycount += 1
        try:
            response = fun(**kwargs)
            if not isinstance(response, bool):
                return response
        except Exception as exc:
            log.debug('Caught exception in wait_for_fun: %s', exc)
            time.sleep(1)
            log.debug('Retrying function %s on  (try %s)', fun, trycount)
        if time.time() - start > timeout:
            log.error('Function timed out: %s', timeout)
            return False


def wait_for_port(host, port=22, timeout=900, gateway=None):
    '''
    Wait until a connection to the specified port can be made on a specified
    host. This is usually port 22 (for SSH), but in the case of Windows
    installations, it might be port 445 (for winexe). It may also be an
    alternate port for SSH, depending on the base image.
    '''
    start = time.time()
    # Assign test ports because if a gateway is defined
    # we first want to test the gateway before the host.
    test_ssh_host = host
    test_ssh_port = port

    if gateway:
        ssh_gateway = gateway['ssh_gateway']
        ssh_gateway_port = 22
        if ':' in ssh_gateway:
            ssh_gateway, ssh_gateway_port = ssh_gateway.split(':')
        if 'ssh_gateway_port' in gateway:
            ssh_gateway_port = gateway['ssh_gateway_port']
        test_ssh_host = ssh_gateway
        test_ssh_port = ssh_gateway_port
        log.debug(
            'Attempting connection to host %s on port %s '
            'via gateway %s on port %s',
            host, port, ssh_gateway, ssh_gateway_port
        )
    else:
        log.debug('Attempting connection to host %s on port %s', host, port)
    trycount = 0
    while True:
        trycount += 1
        try:
            if socket.inet_pton(socket.AF_INET6, host):
                sock = socket.socket(socket.AF_INET6, socket.SOCK_STREAM)
            else:
                sock = socket.socket(socket.AF_INET, socket.SOCK_STREAM)
        except socket.error:
            sock = socket.socket(socket.AF_INET, socket.SOCK_STREAM)
        try:
            sock.settimeout(5)
            sock.connect((test_ssh_host, int(test_ssh_port)))
            # Stop any remaining reads/writes on the socket
            sock.shutdown(socket.SHUT_RDWR)
            # Close it!
            sock.close()
            break
        except socket.error as exc:
            log.debug('Caught exception in wait_for_port: %s', exc)
            time.sleep(1)
            if time.time() - start > timeout:
                log.error('Port connection timed out: %s', timeout)
                return False
            log.debug(
                'Retrying connection to %s %s on port %s (try %s)',
                'gateway' if gateway else 'host', test_ssh_host, test_ssh_port, trycount
            )
    if not gateway:
        return True
    # Let the user know that his gateway is good!
    log.debug('Gateway %s on port %s is reachable.', test_ssh_host, test_ssh_port)

    # Now we need to test the host via the gateway.
    # We will use netcat on the gateway to test the port
    ssh_args = []
    ssh_args.extend([
        # Don't add new hosts to the host key database
        '-oStrictHostKeyChecking=no',
        # Set hosts key database path to /dev/null, i.e., non-existing
        '-oUserKnownHostsFile=/dev/null',
        # Don't re-use the SSH connection. Less failures.
        '-oControlPath=none'
    ])
    # There should never be both a password and an ssh key passed in, so
    if 'ssh_gateway_key' in gateway:
        ssh_args.extend([
            # tell SSH to skip password authentication
            '-oPasswordAuthentication=no',
            '-oChallengeResponseAuthentication=no',
            # Make sure public key authentication is enabled
            '-oPubkeyAuthentication=yes',
            # do only use the provided identity file
            '-oIdentitiesOnly=yes',
            # No Keyboard interaction!
            '-oKbdInteractiveAuthentication=no',
            # Also, specify the location of the key file
            '-i {0}'.format(gateway['ssh_gateway_key'])
        ])
    # Netcat command testing remote port
    command = 'nc -z -w5 -q0 {0} {1}'.format(host, port)
    # SSH command
    pcmd = 'ssh {0} {1}@{2} -p {3} {4}'.format(
        ' '.join(ssh_args), gateway['ssh_gateway_user'], ssh_gateway,
        ssh_gateway_port, pipes.quote('date')
    )
    cmd = 'ssh {0} {1}@{2} -p {3} {4}'.format(
        ' '.join(ssh_args), gateway['ssh_gateway_user'], ssh_gateway,
        ssh_gateway_port, pipes.quote(command)
    )
    log.debug('SSH command: \'%s\'', cmd)

    kwargs = {'display_ssh_output': False,
              'password': gateway.get('ssh_gateway_password', None)}
    trycount = 0
    usable_gateway = False
    gateway_retries = 5
    while True:
        trycount += 1
        # test gateway usage
        if not usable_gateway:
            pstatus = _exec_ssh_cmd(pcmd, allow_failure=True, **kwargs)
            if pstatus == 0:
                usable_gateway = True
            else:
                gateway_retries -= 1
                log.error(
                    'Gateway usage seems to be broken, '
                    'password error ? Tries left: %s', gateway_retries)
            if not gateway_retries:
                raise SaltCloudExecutionFailure(
                    'SSH gateway is reachable but we can not login')
        # then try to reach out the target
        if usable_gateway:
            status = _exec_ssh_cmd(cmd, allow_failure=True, **kwargs)
            # Get the exit code of the SSH command.
            # If 0 then the port is open.
            if status == 0:
                return True
        time.sleep(1)
        if time.time() - start > timeout:
            log.error('Port connection timed out: %s', timeout)
            return False
        log.debug(
            'Retrying connection to host %s on port %s '
            'via gateway %s on port %s. (try %s)',
            host, port, ssh_gateway, ssh_gateway_port, trycount
        )


def wait_for_winexesvc(host, port, username, password, timeout=900):
    '''
    Wait until winexe connection can be established.
    '''
    start = time.time()
    log.debug(
        'Attempting winexe connection to host %s on port %s',
        host, port
    )
    creds = "-U '{0}%{1}' //{2}".format(
        username,
        password,
        host
    )
    logging_creds = "-U '{0}%XXX-REDACTED-XXX' //{1}".format(
        username,
        host
    )

    try_count = 0
    while True:
        try_count += 1
        try:
            # Shell out to winexe to check %TEMP%
            ret_code = win_cmd(
                'winexe {0} "sc query winexesvc"'.format(creds),
                logging_command=logging_creds
            )
            if ret_code == 0:
                log.debug('winexe connected...')
                return True
            log.debug('Return code was %s', ret_code)
        except socket.error as exc:
            log.debug('Caught exception in wait_for_winexesvc: %s', exc)

        if time.time() - start > timeout:
            log.error('winexe connection timed out: %s', timeout)
            return False
        log.debug(
            'Retrying winexe connection to host %s on port %s (try %s)',
            host, port, try_count
        )
        time.sleep(1)


def wait_for_winrm(host, port, username, password, timeout=900, use_ssl=True, verify=True):
    '''
    Wait until WinRM connection can be established.
    '''
    start = time.time()
    log.debug(
        'Attempting WinRM connection to host %s on port %s',
        host, port
    )
    transport = 'ssl'
    if not use_ssl:
        transport = 'plaintext'
    trycount = 0
    while True:
        trycount += 1
        try:
            winrm_kwargs = {'target': host,
                            'auth': (username, password),
                            'transport': transport}
            if not verify:
                log.debug("SSL validation for WinRM disabled.")
                winrm_kwargs['server_cert_validation'] = 'ignore'
            s = winrm.Session(**winrm_kwargs)
            if hasattr(s.protocol, 'set_timeout'):
                s.protocol.set_timeout(15)
            log.trace('WinRM endpoint url: %s', s.url)
            r = s.run_cmd('sc query winrm')
            if r.status_code == 0:
                log.debug('WinRM session connected...')
                return s
            log.debug('Return code was %s', r.status_code)
        except WinRMTransportError as exc:
            log.debug('Caught exception in wait_for_winrm: %s', exc)

        if time.time() - start > timeout:
            log.error('WinRM connection timed out: %s', timeout)
            return None
        log.debug(
            'Retrying WinRM connection to host %s on port %s (try %s)',
            host, port, trycount
        )
        time.sleep(1)


def validate_windows_cred(host,
                          username='Administrator',
                          password=None,
                          retries=10,
                          retry_delay=1):
    '''
    Check if the windows credentials are valid
    '''
    cmd = "winexe -U '{0}%{1}' //{2} \"hostname\"".format(
        username,
        password,
        host
    )
    logging_cmd = "winexe -U '{0}%XXX-REDACTED-XXX' //{1} \"hostname\"".format(
        username,
        host
    )

    for i in range(retries):
        ret_code = win_cmd(
            cmd,
            logging_command=logging_cmd
        )
        if ret_code == 0:
            break
        time.sleep(retry_delay)
    return ret_code == 0


def wait_for_passwd(host, port=22, ssh_timeout=15, username='root',
                    password=None, key_filename=None, maxtries=15,
                    trysleep=1, display_ssh_output=True, gateway=None,
                    known_hosts_file='/dev/null', hard_timeout=None):
    '''
    Wait until ssh connection can be accessed via password or ssh key
    '''
    trycount = 0
    while trycount < maxtries:
        connectfail = False
        try:
            kwargs = {'hostname': host,
                      'port': port,
                      'username': username,
                      'password_retries': maxtries,
                      'timeout': ssh_timeout,
                      'display_ssh_output': display_ssh_output,
                      'known_hosts_file': known_hosts_file,
                      'ssh_timeout': ssh_timeout,
                      'hard_timeout': hard_timeout}
            if gateway:
                kwargs['ssh_gateway'] = gateway['ssh_gateway']
                kwargs['ssh_gateway_key'] = gateway['ssh_gateway_key']
                kwargs['ssh_gateway_user'] = gateway['ssh_gateway_user']

            if key_filename:
                if not os.path.isfile(key_filename):
                    raise SaltCloudConfigError(
                        'The defined key_filename \'{0}\' does not exist'.format(
                            key_filename
                        )
                    )
                kwargs['key_filename'] = key_filename
                log.debug('Using %s as the key_filename', key_filename)
            elif password:
                kwargs['password'] = password
                log.debug('Using password authentication')

            trycount += 1
            log.debug(
                'Attempting to authenticate as %s (try %s of %s)',
                username, trycount, maxtries
            )

            status = root_cmd('date', tty=False, sudo=False, **kwargs)
            if status != 0:
                connectfail = True
                if trycount < maxtries:
                    time.sleep(trysleep)
                    continue

                log.error('Authentication failed: status code %s', status)
                return False
            if connectfail is False:
                return True
            return False
        except SaltCloudPasswordError:
            raise
        except Exception:
            if trycount >= maxtries:
                return False
            time.sleep(trysleep)


def deploy_windows(host,
                   port=445,
                   timeout=900,
                   username='Administrator',
                   password=None,
                   name=None,
                   sock_dir=None,
                   conf_file=None,
                   start_action=None,
                   parallel=False,
                   minion_pub=None,
                   minion_pem=None,
                   minion_conf=None,
                   keep_tmp=False,
                   script_args=None,
                   script_env=None,
                   port_timeout=15,
                   preseed_minion_keys=None,
                   win_installer=None,
                   master=None,
                   tmp_dir='C:\\salttmp',
                   opts=None,
                   master_sign_pub_file=None,
                   use_winrm=False,
                   winrm_port=5986,
                   winrm_use_ssl=True,
                   winrm_verify_ssl=True,
                   **kwargs):
    '''
    Copy the install files to a remote Windows box, and execute them
    '''
    if not isinstance(opts, dict):
        opts = {}

    if use_winrm and not HAS_WINRM:
        log.error('WinRM requested but module winrm could not be imported')
        return False

    starttime = time.mktime(time.localtime())
    log.debug('Deploying %s at %s (Windows)', host, starttime)
    log.trace('HAS_WINRM: %s, use_winrm: %s', HAS_WINRM, use_winrm)

    port_available = wait_for_port(host=host, port=port, timeout=port_timeout * 60)

    if not port_available:
        return False

    service_available = False
    winrm_session = None

    if HAS_WINRM and use_winrm:
        winrm_session = wait_for_winrm(host=host, port=winrm_port,
                                       username=username, password=password,
                                       timeout=port_timeout * 60, use_ssl=winrm_use_ssl,
                                       verify=winrm_verify_ssl)
        if winrm_session is not None:
            service_available = True
    else:
        service_available = wait_for_winexesvc(host=host, port=port,
                                               username=username, password=password,
                                               timeout=port_timeout * 60)

    if port_available and service_available:
        log.debug('SMB port %s on %s is available', port, host)
        log.debug('Logging into %s:%s as %s', host, port, username)
        newtimeout = timeout - (time.mktime(time.localtime()) - starttime)

        smb_conn = salt.utils.smb.get_conn(host, username, password)
        if smb_conn is False:
            log.error('Please install impacket to enable SMB functionality')
            return False

        creds = "-U '{0}%{1}' //{2}".format(
            username,
            password,
            host
        )
        logging_creds = "-U '{0}%XXX-REDACTED-XXX' //{1}".format(
            username,
            host
        )

        salt.utils.smb.mkdirs('salttemp', conn=smb_conn)
        salt.utils.smb.mkdirs('salt/conf/pki/minion', conn=smb_conn)
        #  minion_pub, minion_pem
        kwargs = {'hostname': host,
                  'creds': creds}

        if minion_pub:
            salt.utils.smb.put_str(minion_pub, 'salt\\conf\\pki\\minion\\minion.pub', conn=smb_conn)

        if minion_pem:
            salt.utils.smb.put_str(minion_pem, 'salt\\conf\\pki\\minion\\minion.pem', conn=smb_conn)

        if master_sign_pub_file:
            # Read master-sign.pub file
            log.debug("Copying master_sign.pub file from %s to minion", master_sign_pub_file)
            try:
                with salt.utils.files.fopen(master_sign_pub_file, 'rb') as master_sign_fh:
                    smb_conn.putFile('C$', 'salt\\conf\\pki\\minion\\master_sign.pub', master_sign_fh.read)
            except Exception as e:
                log.debug("Exception copying master_sign.pub file %s to minion", master_sign_pub_file)

        # Copy over win_installer
        # win_installer refers to a file such as:
        # /root/Salt-Minion-0.17.0-win32-Setup.exe
        # ..which exists on the same machine as salt-cloud
        comps = win_installer.split('/')
        local_path = '/'.join(comps[:-1])
        installer = comps[-1]
        with salt.utils.files.fopen(win_installer, 'rb') as inst_fh:
            smb_conn.putFile('C$', 'salttemp/{0}'.format(installer), inst_fh.read)

        if use_winrm:
            winrm_cmd(winrm_session, 'c:\\salttemp\\{0}'.format(installer), ['/S', '/master={0}'.format(master),
                                                                             '/minion-name={0}'.format(name)]
            )
        else:
            # Shell out to winexe to execute win_installer
            #  We don't actually need to set the master and the minion here since
            #  the minion config file will be set next via impacket
            cmd = 'winexe {0} "c:\\salttemp\\{1} /S /master={2} /minion-name={3}"'.format(
                creds,
                installer,
                master,
                name
            )
            logging_cmd = 'winexe {0} "c:\\salttemp\\{1} /S /master={2} /minion-name={3}"'.format(
                logging_creds,
                installer,
                master,
                name
            )
            win_cmd(cmd, logging_command=logging_cmd)

        # Copy over minion_conf
        if minion_conf:
            if not isinstance(minion_conf, dict):
                # Let's not just fail regarding this change, specially
                # since we can handle it
                raise DeprecationWarning(
                    '`salt.utils.cloud.deploy_windows` now only accepts '
                    'dictionaries for its `minion_conf` parameter. '
                    'Loading YAML...'
                )
            minion_grains = minion_conf.pop('grains', {})
            if minion_grains:
                salt.utils.smb.put_str(
                    salt_config_to_yaml(minion_grains, line_break='\r\n'),
                    'salt\\conf\\grains',
                    conn=smb_conn
                )
            # Add special windows minion configuration
            # that must be in the minion config file
            windows_minion_conf = {
                'ipc_mode': 'tcp',
                'root_dir': 'c:\\salt',
                'pki_dir': '/conf/pki/minion',
                'multiprocessing': False,
            }
            minion_conf = dict(minion_conf, **windows_minion_conf)
            salt.utils.smb.put_str(
                salt_config_to_yaml(minion_conf, line_break='\r\n'),
                'salt\\conf\\minion',
                conn=smb_conn
            )
        # Delete C:\salttmp\ and installer file
        # Unless keep_tmp is True
        if not keep_tmp:
            if use_winrm:
                winrm_cmd(winrm_session, 'rmdir', ['/Q', '/S', 'C:\\salttemp\\'])
            else:
                smb_conn.deleteFile('C$', 'salttemp/{0}'.format(installer))
                smb_conn.deleteDirectory('C$', 'salttemp')
        # Shell out to winexe to ensure salt-minion service started
        if use_winrm:
            winrm_cmd(winrm_session, 'sc', ['stop', 'salt-minion'])
            time.sleep(5)
            winrm_cmd(winrm_session, 'sc', ['start', 'salt-minion'])
        else:
            stop_cmd = 'winexe {0} "sc stop salt-minion"'.format(
                creds
            )
            logging_stop_cmd = 'winexe {0} "sc stop salt-minion"'.format(
                logging_creds
            )
            win_cmd(stop_cmd, logging_command=logging_stop_cmd)

            time.sleep(5)

            start_cmd = 'winexe {0} "sc start salt-minion"'.format(creds)
            logging_start_cmd = 'winexe {0} "sc start salt-minion"'.format(
                logging_creds
            )
            win_cmd(start_cmd, logging_command=logging_start_cmd)

        # Fire deploy action
        fire_event(
            'event',
            '{0} has been deployed at {1}'.format(name, host),
            'salt/cloud/{0}/deploy_windows'.format(name),
            args={'name': name},
            sock_dir=opts.get(
                'sock_dir',
                os.path.join(__opts__['sock_dir'], 'master')),
            transport=opts.get('transport', 'zeromq')
        )

        return True
    return False


def deploy_script(host,
                  port=22,
                  timeout=900,
                  username='root',
                  password=None,
                  key_filename=None,
                  script=None,
                  name=None,
                  sock_dir=None,
                  provider=None,
                  conf_file=None,
                  start_action=None,
                  make_master=False,
                  master_pub=None,
                  master_pem=None,
                  master_conf=None,
                  minion_pub=None,
                  minion_pem=None,
                  minion_conf=None,
                  keep_tmp=False,
                  script_args=None,
                  script_env=None,
                  ssh_timeout=15,
                  maxtries=15,
                  make_syndic=False,
                  make_minion=True,
                  display_ssh_output=True,
                  preseed_minion_keys=None,
                  parallel=False,
                  sudo_password=None,
                  sudo=False,
                  tty=None,
                  vm_=None,
                  opts=None,
                  tmp_dir='/tmp/.saltcloud',
                  file_map=None,
                  master_sign_pub_file=None,
                  cloud_grains=None,
                  force_minion_config=False,
                  **kwargs):
    '''
    Copy a deploy script to a remote server, execute it, and remove it
    '''
    if not isinstance(opts, dict):
        opts = {}
    vm_ = vm_ or {}  # if None, default to empty dict
    cloud_grains = cloud_grains or {}

    tmp_dir = '{0}-{1}'.format(tmp_dir.rstrip('/'), uuid.uuid4())
    deploy_command = salt.config.get_cloud_config_value(
        'deploy_command', vm_, opts,
        default=os.path.join(tmp_dir, 'deploy.sh'))
    if key_filename is not None and not os.path.isfile(key_filename):
        raise SaltCloudConfigError(
            'The defined key_filename \'{0}\' does not exist'.format(
                key_filename
            )
        )

    gateway = None
    if 'gateway' in kwargs:
        gateway = kwargs['gateway']

    starttime = time.localtime()
    log.debug(
        'Deploying %s at %s',
        host, time.strftime('%Y-%m-%d %H:%M:%S', starttime)
    )
    known_hosts_file = kwargs.get('known_hosts_file', '/dev/null')
    hard_timeout = opts.get('hard_timeout', None)

    if wait_for_port(host=host, port=port, gateway=gateway):
        log.debug('SSH port %s on %s is available', port, host)
        if wait_for_passwd(host, port=port, username=username,
                           password=password, key_filename=key_filename,
                           ssh_timeout=ssh_timeout,
                           display_ssh_output=display_ssh_output,
                           gateway=gateway, known_hosts_file=known_hosts_file,
                           maxtries=maxtries, hard_timeout=hard_timeout):

            log.debug('Logging into %s:%s as %s', host, port, username)
            ssh_kwargs = {
                'hostname': host,
                'port': port,
                'username': username,
                'timeout': ssh_timeout,
                'display_ssh_output': display_ssh_output,
                'sudo_password': sudo_password,
                'sftp': opts.get('use_sftp', False)
            }
            if gateway:
                ssh_kwargs['ssh_gateway'] = gateway['ssh_gateway']
                ssh_kwargs['ssh_gateway_key'] = gateway['ssh_gateway_key']
                ssh_kwargs['ssh_gateway_user'] = gateway['ssh_gateway_user']
            if key_filename:
                log.debug('Using %s as the key_filename', key_filename)
                ssh_kwargs['key_filename'] = key_filename
            elif password and kwargs.get('has_ssh_agent', False) is False:
                ssh_kwargs['password'] = password

            if root_cmd('test -e \'{0}\''.format(tmp_dir), tty, sudo,
                        allow_failure=True, **ssh_kwargs):
                ret = root_cmd(('sh -c "( mkdir -p -m 700 \'{0}\' )"').format(tmp_dir),
                               tty, sudo, **ssh_kwargs)
                if ret:
                    raise SaltCloudSystemExit(
                        'Can\'t create temporary '
                        'directory in {0} !'.format(tmp_dir)
                    )
            if sudo:
                comps = tmp_dir.lstrip('/').rstrip('/').split('/')
                if len(comps) > 0:
                    if len(comps) > 1 or comps[0] != 'tmp':
                        ret = root_cmd(
                            'chown {0} "{1}"'.format(username, tmp_dir),
                            tty, sudo, **ssh_kwargs
                        )
                        if ret:
                            raise SaltCloudSystemExit(
                                'Cant set {0} ownership on {1}'.format(
                                    username, tmp_dir))

            if not isinstance(file_map, dict):
                file_map = {}

            # Copy an arbitrary group of files to the target system
            remote_dirs = []
            file_map_success = []
            file_map_fail = []
            for map_item in file_map:
                local_file = map_item
                remote_file = file_map[map_item]
                if not os.path.exists(map_item):
                    log.error(
                        'The local file "%s" does not exist, and will not be '
                        'copied to "%s" on the target system',
                        local_file, remote_file
                    )
                    file_map_fail.append({local_file: remote_file})
                    continue

                if os.path.isdir(local_file):
                    dir_name = os.path.basename(local_file)
                    remote_dir = os.path.join(os.path.dirname(remote_file),
                                              dir_name)
                else:
                    remote_dir = os.path.dirname(remote_file)

                if remote_dir not in remote_dirs:
                    root_cmd('mkdir -p \'{0}\''.format(remote_dir), tty, sudo, **ssh_kwargs)
                    if ssh_kwargs['username'] != 'root':
                        root_cmd(
                            'chown {0} \'{1}\''.format(
                                ssh_kwargs['username'], remote_dir
                            ),
                            tty, sudo, **ssh_kwargs
                        )
                    remote_dirs.append(remote_dir)
                ssh_file(
                    opts, remote_file, kwargs=ssh_kwargs, local_file=local_file
                )
                file_map_success.append({local_file: remote_file})

            # Minion configuration
            if minion_pem:
                ssh_file(opts, '{0}/minion.pem'.format(tmp_dir), minion_pem, ssh_kwargs)
                ret = root_cmd('chmod 600 \'{0}/minion.pem\''.format(tmp_dir),
                               tty, sudo, **ssh_kwargs)
                if ret:
                    raise SaltCloudSystemExit(
                        'Can\'t set perms on {0}/minion.pem'.format(tmp_dir))
            if minion_pub:
                ssh_file(opts, '{0}/minion.pub'.format(tmp_dir), minion_pub, ssh_kwargs)

            if master_sign_pub_file:
                ssh_file(opts, '{0}/master_sign.pub'.format(tmp_dir), kwargs=ssh_kwargs, local_file=master_sign_pub_file)

            if minion_conf:
                if not isinstance(minion_conf, dict):
                    # Let's not just fail regarding this change, specially
                    # since we can handle it
                    raise DeprecationWarning(
                        '`salt.utils.cloud.deploy_script now only accepts '
                        'dictionaries for it\'s `minion_conf` parameter. '
                        'Loading YAML...'
                    )
                minion_grains = minion_conf.pop('grains', {})
                if minion_grains:
                    ssh_file(
                        opts,
                        '{0}/grains'.format(tmp_dir),
                        salt_config_to_yaml(minion_grains),
                        ssh_kwargs
                    )
                if cloud_grains and opts.get('enable_cloud_grains', True):
                    minion_conf['grains'] = {'salt-cloud': cloud_grains}
                ssh_file(
                    opts,
                    '{0}/minion'.format(tmp_dir),
                    salt_config_to_yaml(minion_conf),
                    ssh_kwargs
                )

            # Master configuration
            if master_pem:
                ssh_file(opts, '{0}/master.pem'.format(tmp_dir), master_pem, ssh_kwargs)
                ret = root_cmd('chmod 600 \'{0}/master.pem\''.format(tmp_dir),
                               tty, sudo, **ssh_kwargs)
                if ret:
                    raise SaltCloudSystemExit(
                        'Cant set perms on {0}/master.pem'.format(tmp_dir))

            if master_pub:
                ssh_file(opts, '{0}/master.pub'.format(tmp_dir), master_pub, ssh_kwargs)

            if master_conf:
                if not isinstance(master_conf, dict):
                    # Let's not just fail regarding this change, specially
                    # since we can handle it
                    raise DeprecationWarning(
                        '`salt.utils.cloud.deploy_script now only accepts '
                        'dictionaries for it\'s `master_conf` parameter. '
                        'Loading from YAML ...'
                    )

                ssh_file(
                    opts,
                    '{0}/master'.format(tmp_dir),
                    salt_config_to_yaml(master_conf),
                    ssh_kwargs
                )

            # XXX: We need to make these paths configurable
            preseed_minion_keys_tempdir = '{0}/preseed-minion-keys'.format(
                tmp_dir)
            if preseed_minion_keys is not None:
                # Create remote temp dir
                ret = root_cmd(
                    'mkdir \'{0}\''.format(preseed_minion_keys_tempdir),
                    tty, sudo, **ssh_kwargs
                )
                if ret:
                    raise SaltCloudSystemExit(
                        'Cant create {0}'.format(preseed_minion_keys_tempdir))
                ret = root_cmd(
                    'chmod 700 \'{0}\''.format(preseed_minion_keys_tempdir),
                    tty, sudo, **ssh_kwargs
                )
                if ret:
                    raise SaltCloudSystemExit(
                        'Can\'t set perms on {0}'.format(
                            preseed_minion_keys_tempdir))
                if ssh_kwargs['username'] != 'root':
                    root_cmd(
                        'chown {0} \'{1}\''.format(
                            ssh_kwargs['username'], preseed_minion_keys_tempdir
                        ),
                        tty, sudo, **ssh_kwargs
                    )

                # Copy pre-seed minion keys
                for minion_id, minion_key in six.iteritems(preseed_minion_keys):
                    rpath = os.path.join(
                        preseed_minion_keys_tempdir, minion_id
                    )
                    ssh_file(opts, rpath, minion_key, ssh_kwargs)

                if ssh_kwargs['username'] != 'root':
                    root_cmd(
                        'chown -R root \'{0}\''.format(
                            preseed_minion_keys_tempdir
                        ),
                        tty, sudo, **ssh_kwargs
                    )
                    if ret:
                        raise SaltCloudSystemExit(
                            'Can\'t set ownership for {0}'.format(
                                preseed_minion_keys_tempdir))

            # Run any pre-flight commands before running deploy scripts
            preflight_cmds = kwargs.get('preflight_cmds', [])
            for command in preflight_cmds:
                cmd_ret = root_cmd(command, tty, sudo, **ssh_kwargs)
                if cmd_ret:
                    raise SaltCloudSystemExit(
                        'Pre-flight command failed: \'{0}\''.format(command)
                    )

            # The actual deploy script
            if script:
                # got strange escaping issues with sudoer, going onto a
                # subshell fixes that
                ssh_file(opts, '{0}/deploy.sh'.format(tmp_dir), script, ssh_kwargs)
                ret = root_cmd(
                    ('sh -c "( chmod +x \'{0}/deploy.sh\' )";'
                     'exit $?').format(tmp_dir),
                    tty, sudo, **ssh_kwargs)
                if ret:
                    raise SaltCloudSystemExit(
                        'Can\'t set perms on {0}/deploy.sh'.format(tmp_dir))

            time_used = time.mktime(time.localtime()) - time.mktime(starttime)
            newtimeout = timeout - time_used
            queue = None
            process = None
            # Consider this code experimental. It causes Salt Cloud to wait
            # for the minion to check in, and then fire a startup event.
            # Disabled if parallel because it doesn't work!
            if start_action and not parallel:
                queue = multiprocessing.Queue()
                process = multiprocessing.Process(
                    target=check_auth, kwargs=dict(
                        name=name, sock_dir=sock_dir,
                        timeout=newtimeout, queue=queue
                    )
                )
                log.debug('Starting new process to wait for salt-minion')
                process.start()

            # Run the deploy script
            if script:
                if 'bootstrap-salt' in script:
                    deploy_command += ' -c \'{0}\''.format(tmp_dir)
                    if force_minion_config:
                        deploy_command += ' -F'
                    if make_syndic is True:
                        deploy_command += ' -S'
                    if make_master is True:
                        deploy_command += ' -M'
                    if make_minion is False:
                        deploy_command += ' -N'
                    if keep_tmp is True:
                        deploy_command += ' -K'
                    if preseed_minion_keys is not None:
                        deploy_command += ' -k \'{0}\''.format(
                            preseed_minion_keys_tempdir
                        )
                if script_args:
                    deploy_command += ' {0}'.format(script_args)

                if script_env:
                    if not isinstance(script_env, dict):
                        raise SaltCloudSystemExit(
                            'The \'script_env\' configuration setting NEEDS '
                            'to be a dictionary not a {0}'.format(
                                type(script_env)
                            )
                        )
                    environ_script_contents = ['#!/bin/sh']
                    for key, value in six.iteritems(script_env):
                        environ_script_contents.append(
                            'setenv {0} \'{1}\' >/dev/null 2>&1 || '
                            'export {0}=\'{1}\''.format(key, value)
                        )
                    environ_script_contents.append(deploy_command)

                    # Upload our environ setter wrapper
                    ssh_file(
                        opts,
                        '{0}/environ-deploy-wrapper.sh'.format(tmp_dir),
                        '\n'.join(environ_script_contents),
                        ssh_kwargs
                    )
                    root_cmd(
                        'chmod +x \'{0}/environ-deploy-wrapper.sh\''.format(tmp_dir),
                        tty, sudo, **ssh_kwargs
                    )
                    # The deploy command is now our wrapper
                    deploy_command = '\'{0}/environ-deploy-wrapper.sh\''.format(
                        tmp_dir,
                    )
                if root_cmd(deploy_command, tty, sudo, **ssh_kwargs) != 0:
                    raise SaltCloudSystemExit(
                        'Executing the command \'{0}\' failed'.format(
                            deploy_command
                        )
                    )
                log.debug('Executed command \'%s\'', deploy_command)

                # Remove the deploy script
                if not keep_tmp:
                    root_cmd('rm -f \'{0}/deploy.sh\''.format(tmp_dir),
                             tty, sudo, **ssh_kwargs)
                    log.debug('Removed %s/deploy.sh', tmp_dir)
                    if script_env:
                        root_cmd(
                            'rm -f \'{0}/environ-deploy-wrapper.sh\''.format(
                                tmp_dir
                            ),
                            tty, sudo, **ssh_kwargs
                        )
                        log.debug('Removed %s/environ-deploy-wrapper.sh', tmp_dir)

            if keep_tmp:
                log.debug('Not removing deployment files from %s/', tmp_dir)
            else:
                # Remove minion configuration
                if minion_pub:
                    root_cmd('rm -f \'{0}/minion.pub\''.format(tmp_dir),
                             tty, sudo, **ssh_kwargs)
                    log.debug('Removed %s/minion.pub', tmp_dir)
                if minion_pem:
                    root_cmd('rm -f \'{0}/minion.pem\''.format(tmp_dir),
                             tty, sudo, **ssh_kwargs)
                    log.debug('Removed %s/minion.pem', tmp_dir)
                if minion_conf:
                    root_cmd('rm -f \'{0}/grains\''.format(tmp_dir),
                             tty, sudo, **ssh_kwargs)
                    log.debug('Removed %s/grains', tmp_dir)
                    root_cmd('rm -f \'{0}/minion\''.format(tmp_dir),
                             tty, sudo, **ssh_kwargs)
                    log.debug('Removed %s/minion', tmp_dir)
                if master_sign_pub_file:
                    root_cmd('rm -f {0}/master_sign.pub'.format(tmp_dir),
                             tty, sudo, **ssh_kwargs)
                    log.debug('Removed %s/master_sign.pub', tmp_dir)

                # Remove master configuration
                if master_pub:
                    root_cmd('rm -f \'{0}/master.pub\''.format(tmp_dir),
                             tty, sudo, **ssh_kwargs)
                    log.debug('Removed %s/master.pub', tmp_dir)
                if master_pem:
                    root_cmd('rm -f \'{0}/master.pem\''.format(tmp_dir),
                             tty, sudo, **ssh_kwargs)
                    log.debug('Removed %s/master.pem', tmp_dir)
                if master_conf:
                    root_cmd('rm -f \'{0}/master\''.format(tmp_dir),
                             tty, sudo, **ssh_kwargs)
                    log.debug('Removed %s/master', tmp_dir)

                # Remove pre-seed keys directory
                if preseed_minion_keys is not None:
                    root_cmd(
                        'rm -rf \'{0}\''.format(
                            preseed_minion_keys_tempdir
                        ), tty, sudo, **ssh_kwargs
                    )
                    log.debug('Removed %s', preseed_minion_keys_tempdir)

            if start_action and not parallel:
                queuereturn = queue.get()
                process.join()
                if queuereturn and start_action:
                    # client = salt.client.LocalClient(conf_file)
                    # output = client.cmd_iter(
                    # host, 'state.highstate', timeout=timeout
                    # )
                    # for line in output:
                    #    print(line)
                    log.info('Executing %s on the salt-minion', start_action)
                    root_cmd(
                        'salt-call {0}'.format(start_action),
                        tty, sudo, **ssh_kwargs
                    )
                    log.info(
                        'Finished executing %s on the salt-minion',
                        start_action
                    )
            # Fire deploy action
            fire_event(
                'event',
                '{0} has been deployed at {1}'.format(name, host),
                'salt/cloud/{0}/deploy_script'.format(name),
                args={
                    'name': name,
                    'host': host
                },
                sock_dir=opts.get(
                    'sock_dir',
                    os.path.join(__opts__['sock_dir'], 'master')),
                transport=opts.get('transport', 'zeromq')
            )
            if file_map_fail or file_map_success:
                return {
                    'File Upload Success': file_map_success,
                    'File Upload Failure': file_map_fail,
                }
            return True
    return False


def run_inline_script(host,
                      name=None,
                      port=22,
                      timeout=900,
                      username='root',
                      key_filename=None,
                      inline_script=None,
                      ssh_timeout=15,
                      display_ssh_output=True,
                      parallel=False,
                      sudo_password=None,
                      sudo=False,
                      password=None,
                      tty=None,
                      opts=None,
                      tmp_dir='/tmp/.saltcloud-inline_script',
                      **kwargs):
    '''
    Run the inline script commands, one by one
    :**kwargs: catch all other things we may get but don't actually need/use
    '''

    gateway = None
    if 'gateway' in kwargs:
        gateway = kwargs['gateway']

    starttime = time.mktime(time.localtime())
    log.debug('Deploying %s at %s', host, starttime)

    known_hosts_file = kwargs.get('known_hosts_file', '/dev/null')

    if wait_for_port(host=host, port=port, gateway=gateway):
        log.debug('SSH port %s on %s is available', port, host)
        newtimeout = timeout - (time.mktime(time.localtime()) - starttime)
        if wait_for_passwd(host, port=port, username=username,
                           password=password, key_filename=key_filename,
                           ssh_timeout=ssh_timeout,
                           display_ssh_output=display_ssh_output,
                           gateway=gateway, known_hosts_file=known_hosts_file):

            log.debug('Logging into %s:%s as %s', host, port, username)
            newtimeout = timeout - (time.mktime(time.localtime()) - starttime)
            ssh_kwargs = {
                'hostname': host,
                'port': port,
                'username': username,
                'timeout': ssh_timeout,
                'display_ssh_output': display_ssh_output,
                'sudo_password': sudo_password,
                'sftp': opts.get('use_sftp', False)
            }
            if gateway:
                ssh_kwargs['ssh_gateway'] = gateway['ssh_gateway']
                ssh_kwargs['ssh_gateway_key'] = gateway['ssh_gateway_key']
                ssh_kwargs['ssh_gateway_user'] = gateway['ssh_gateway_user']
            if key_filename:
                log.debug('Using %s as the key_filename', key_filename)
                ssh_kwargs['key_filename'] = key_filename
            elif password and 'has_ssh_agent' in kwargs and kwargs['has_ssh_agent'] is False:
                ssh_kwargs['password'] = password

            # TODO: write some tests ???
            # TODO: check edge cases (e.g. ssh gateways, salt deploy disabled, etc.)
            if root_cmd('test -e \\"{0}\\"'.format(tmp_dir), tty, sudo,
                        allow_failure=True, **ssh_kwargs) and inline_script:
                log.debug('Found inline script to execute.')
                for cmd_line in inline_script:
                    log.info('Executing inline command: %s', cmd_line)
                    ret = root_cmd('sh -c "( {0} )"'.format(cmd_line),
                                   tty, sudo, allow_failure=True, **ssh_kwargs)
                    if ret:
                        log.info('[%s] Output: %s', cmd_line, ret)

    # TODO: ensure we send the correct return value
    return True


def filter_event(tag, data, defaults):
    '''
    Accept a tag, a dict and a list of default keys to return from the dict, and
    check them against the cloud configuration for that tag
    '''
    ret = {}
    keys = []
    use_defaults = True

    for ktag in __opts__.get('filter_events', {}):
        if tag != ktag:
            continue
        keys = __opts__['filter_events'][ktag]['keys']
        use_defaults = __opts__['filter_events'][ktag].get('use_defaults', True)

    if use_defaults is False:
        defaults = []

    # For PY3, if something like ".keys()" or ".values()" is used on a dictionary,
    # it returns a dict_view and not a list like in PY2. "defaults" should be passed
    # in with the correct data type, but don't stack-trace in case it wasn't.
    if not isinstance(defaults, list):
        defaults = list(defaults)

    defaults = list(set(defaults + keys))

    for key in defaults:
        if key in data:
            ret[key] = data[key]

    return ret


def fire_event(key, msg, tag, sock_dir, args=None, transport='zeromq'):
    '''
    Fire deploy action
    '''
    event = salt.utils.event.get_event(
        'master',
        sock_dir,
        transport,
        listen=False)

    try:
        event.fire_event(msg, tag)
    except ValueError:
        # We're using at least a 0.17.x version of salt
        if isinstance(args, dict):
            args[key] = msg
        else:
            args = {key: msg}
        event.fire_event(args, tag)

    # https://github.com/zeromq/pyzmq/issues/173#issuecomment-4037083
    # Assertion failed: get_load () == 0 (poller_base.cpp:32)
    time.sleep(0.025)


def _exec_ssh_cmd(cmd, error_msg=None, allow_failure=False, **kwargs):
    if error_msg is None:
        error_msg = 'A wrong password has been issued while establishing ssh session.'
    password_retries = kwargs.get('password_retries', 3)
    try:
        stdout, stderr = None, None
        proc = salt.utils.vt.Terminal(
            cmd,
            shell=True,
            log_stdout=True,
            log_stderr=True,
            stream_stdout=kwargs.get('display_ssh_output', True),
            stream_stderr=kwargs.get('display_ssh_output', True)
        )
        sent_password = 0
        while proc.has_unread_data:
            stdout, stderr = proc.recv()
            if stdout and SSH_PASSWORD_PROMP_RE.search(stdout):
                # if authenticating with an SSH key and 'sudo' is found
                # in the password prompt
                if ('key_filename' in kwargs and kwargs['key_filename']
                    and SSH_PASSWORD_PROMP_SUDO_RE.search(stdout)
                ):
                    proc.sendline(kwargs['sudo_password'])
                # elif authenticating via password and haven't exhausted our
                # password_retires
                elif (
                            kwargs.get('password', None)
                        and (sent_password < password_retries)
                ):
                    sent_password += 1
                    proc.sendline(kwargs['password'])
                # else raise an error as we are not authenticating properly
                #  * not authenticating with an SSH key
                #  * not authenticating with a Password
                else:
                    raise SaltCloudPasswordError(error_msg)
            # 0.0125 is really too fast on some systems
            time.sleep(0.5)
        if proc.exitstatus != 0 and allow_failure is False:
            raise SaltCloudSystemExit(
                'Command \'{0}\' failed. Exit code: {1}'.format(
                    cmd, proc.exitstatus
                )
            )
        return proc.exitstatus
    except salt.utils.vt.TerminalException as err:
        trace = traceback.format_exc()
        log.error(error_msg.format(cmd, err, trace))  # pylint: disable=str-format-in-logging
    finally:
        proc.close(terminate=True, kill=True)
    # Signal an error
    return 1


def scp_file(dest_path, contents=None, kwargs=None, local_file=None):
    '''
    Use scp or sftp to copy a file to a server
    '''
    file_to_upload = None
    try:
        if contents is not None:
            try:
                tmpfd, file_to_upload = tempfile.mkstemp()
                os.write(tmpfd, contents)
            finally:
                try:
                    os.close(tmpfd)
                except OSError as exc:
                    if exc.errno != errno.EBADF:
                        raise exc

        log.debug('Uploading %s to %s', dest_path, kwargs['hostname'])

        ssh_args = [
            # Don't add new hosts to the host key database
            '-oStrictHostKeyChecking=no',
            # Set hosts key database path to /dev/null, i.e., non-existing
            '-oUserKnownHostsFile=/dev/null',
            # Don't re-use the SSH connection. Less failures.
            '-oControlPath=none'
        ]

        if local_file is not None:
            file_to_upload = local_file
            if os.path.isdir(local_file):
                ssh_args.append('-r')

        if 'key_filename' in kwargs:
            # There should never be both a password and an ssh key passed in, so
            ssh_args.extend([
                # tell SSH to skip password authentication
                '-oPasswordAuthentication=no',
                '-oChallengeResponseAuthentication=no',
                # Make sure public key authentication is enabled
                '-oPubkeyAuthentication=yes',
                # do only use the provided identity file
                '-oIdentitiesOnly=yes',
                # No Keyboard interaction!
                '-oKbdInteractiveAuthentication=no',
                # Also, specify the location of the key file
                '-i {0}'.format(kwargs['key_filename'])
            ])

        if 'port' in kwargs:
            ssh_args.append('-oPort={0}'.format(kwargs['port']))

        if 'ssh_gateway' in kwargs:
            ssh_gateway = kwargs['ssh_gateway']
            ssh_gateway_port = 22
            ssh_gateway_key = ''
            ssh_gateway_user = 'root'
            if ':' in ssh_gateway:
                ssh_gateway, ssh_gateway_port = ssh_gateway.split(':')
            if 'ssh_gateway_port' in kwargs:
                ssh_gateway_port = kwargs['ssh_gateway_port']
            if 'ssh_gateway_key' in kwargs:
                ssh_gateway_key = '-i {0}'.format(kwargs['ssh_gateway_key'])
            if 'ssh_gateway_user' in kwargs:
                ssh_gateway_user = kwargs['ssh_gateway_user']

            ssh_args.append(
                # Setup ProxyCommand
                '-oProxyCommand="ssh {0} {1} {2} {3} {4}@{5} -p {6} nc -q0 %h %p"'.format(
                    # Don't add new hosts to the host key database
                    '-oStrictHostKeyChecking=no',
                    # Set hosts key database path to /dev/null, i.e., non-existing
                    '-oUserKnownHostsFile=/dev/null',
                    # Don't re-use the SSH connection. Less failures.
                    '-oControlPath=none',
                    ssh_gateway_key,
                    ssh_gateway_user,
                    ssh_gateway,
                    ssh_gateway_port
                )
            )

        try:
            if socket.inet_pton(socket.AF_INET6, kwargs['hostname']):
                ipaddr = '[{0}]'.format(kwargs['hostname'])
            else:
                ipaddr = kwargs['hostname']
        except socket.error:
            ipaddr = kwargs['hostname']

        if file_to_upload is None:
            log.warning(
                'No source file to upload. Please make sure that either file '
                'contents or the path to a local file are provided.'
            )
        cmd = (
            'scp {0} {1} {2[username]}@{4}:{3} || '
            'echo "put {1} {3}" | sftp {0} {2[username]}@{4} || '
            'rsync -avz -e "ssh {0}" {1} {2[username]}@{2[hostname]}:{3}'.format(
                ' '.join(ssh_args), file_to_upload, kwargs, dest_path, ipaddr
            )
        )

        log.debug('SCP command: \'%s\'', cmd)
        retcode = _exec_ssh_cmd(cmd,
                                error_msg='Failed to upload file \'{0}\': {1}\n{2}',
                                password_retries=3,
                                **kwargs)
    finally:
        if contents is not None:
            try:
                os.remove(file_to_upload)
            except OSError as exc:
                if exc.errno != errno.ENOENT:
                    raise exc
    return retcode


def ssh_file(opts, dest_path, contents=None, kwargs=None, local_file=None):
    '''
    Copies a file to the remote SSH target using either sftp or scp, as
    configured.
    '''
    if opts.get('file_transport', 'sftp') == 'sftp':
        return sftp_file(dest_path, contents, kwargs, local_file)
    return scp_file(dest_path, contents, kwargs, local_file)


def sftp_file(dest_path, contents=None, kwargs=None, local_file=None):
    '''
    Use sftp to upload a file to a server
    '''
    put_args = []

    if kwargs is None:
        kwargs = {}

    file_to_upload = None
    try:
        if contents is not None:
            try:
                tmpfd, file_to_upload = tempfile.mkstemp()
                if isinstance(contents, six.string_types):
                    os.write(tmpfd, contents.encode(__salt_system_encoding__))
                else:
                    os.write(tmpfd, contents)
            finally:
                try:
                    os.close(tmpfd)
                except OSError as exc:
                    if exc.errno != errno.EBADF:
                        raise exc

        if local_file is not None:
            file_to_upload = local_file
            if os.path.isdir(local_file):
                put_args = ['-r']

        log.debug('Uploading %s to %s (sftp)', dest_path, kwargs.get('hostname'))

        ssh_args = [
            # Don't add new hosts to the host key database
            '-oStrictHostKeyChecking=no',
            # Set hosts key database path to /dev/null, i.e., non-existing
            '-oUserKnownHostsFile=/dev/null',
            # Don't re-use the SSH connection. Less failures.
            '-oControlPath=none'
        ]
        if 'key_filename' in kwargs:
            # There should never be both a password and an ssh key passed in, so
            ssh_args.extend([
                # tell SSH to skip password authentication
                '-oPasswordAuthentication=no',
                '-oChallengeResponseAuthentication=no',
                # Make sure public key authentication is enabled
                '-oPubkeyAuthentication=yes',
                # do only use the provided identity file
                '-oIdentitiesOnly=yes',
                # No Keyboard interaction!
                '-oKbdInteractiveAuthentication=no',
                # Also, specify the location of the key file
                '-oIdentityFile={0}'.format(kwargs['key_filename'])
            ])

        if 'port' in kwargs:
            ssh_args.append('-oPort={0}'.format(kwargs['port']))

        if 'ssh_gateway' in kwargs:
            ssh_gateway = kwargs['ssh_gateway']
            ssh_gateway_port = 22
            ssh_gateway_key = ''
            ssh_gateway_user = 'root'
            if ':' in ssh_gateway:
                ssh_gateway, ssh_gateway_port = ssh_gateway.split(':')
            if 'ssh_gateway_port' in kwargs:
                ssh_gateway_port = kwargs['ssh_gateway_port']
            if 'ssh_gateway_key' in kwargs:
                ssh_gateway_key = '-i {0}'.format(kwargs['ssh_gateway_key'])
            if 'ssh_gateway_user' in kwargs:
                ssh_gateway_user = kwargs['ssh_gateway_user']

            ssh_args.append(
                # Setup ProxyCommand
                '-oProxyCommand="ssh {0} {1} {2} {3} {4}@{5} -p {6} nc -q0 %h %p"'.format(
                    # Don't add new hosts to the host key database
                    '-oStrictHostKeyChecking=no',
                    # Set hosts key database path to /dev/null, i.e., non-existing
                    '-oUserKnownHostsFile=/dev/null',
                    # Don't re-use the SSH connection. Less failures.
                    '-oControlPath=none',
                    ssh_gateway_key,
                    ssh_gateway_user,
                    ssh_gateway,
                    ssh_gateway_port
                )
            )

        try:
            if socket.inet_pton(socket.AF_INET6, kwargs['hostname']):
                ipaddr = '[{0}]'.format(kwargs['hostname'])
            else:
                ipaddr = kwargs['hostname']
        except socket.error:
            ipaddr = kwargs['hostname']

        if file_to_upload is None:
            log.warning(
                'No source file to upload. Please make sure that either file '
                'contents or the path to a local file are provided.'
            )
        cmd = 'echo "put {0} {1} {2}" | sftp {3} {4[username]}@{5}'.format(
            ' '.join(put_args), file_to_upload, dest_path, ' '.join(ssh_args), kwargs, ipaddr
        )
        log.debug('SFTP command: \'%s\'', cmd)
        retcode = _exec_ssh_cmd(cmd,
                                error_msg='Failed to upload file \'{0}\': {1}\n{2}',
                                password_retries=3,
                                **kwargs)
    finally:
        if contents is not None:
            try:
                os.remove(file_to_upload)
            except OSError as exc:
                if exc.errno != errno.ENOENT:
                    raise exc
    return retcode


def win_cmd(command, **kwargs):
    '''
    Wrapper for commands to be run against Windows boxes
    '''
    logging_command = kwargs.get('logging_command', None)

    try:
        proc = NonBlockingPopen(
            command,
            shell=True,
            stderr=subprocess.PIPE,
            stdout=subprocess.PIPE,
            stream_stds=kwargs.get('display_ssh_output', True),
            logging_command=logging_command,
        )

        if logging_command is None:
            log.debug(
                'Executing command(PID %s): \'%s\'',
                proc.pid, command
            )
        else:
            log.debug(
                'Executing command(PID %s): \'%s\'',
                proc.pid, logging_command
            )

        proc.poll_and_read_until_finish()
        proc.communicate()
        return proc.returncode
    except Exception as err:
        log.exception('Failed to execute command \'%s\'', logging_command)
    # Signal an error
    return 1


def winrm_cmd(session, command, flags, **kwargs):
    '''
    Wrapper for commands to be run against Windows boxes using WinRM.
    '''
    log.debug('Executing WinRM command: %s %s', command, flags)
    r = session.run_cmd(command, flags)
    return r.status_code


def root_cmd(command, tty, sudo, allow_failure=False, **kwargs):
    '''
    Wrapper for commands to be run as root
    '''
    logging_command = command
    sudo_password = kwargs.get('sudo_password', None)

    if sudo:
        if sudo_password is None:
            command = 'sudo {0}'.format(command)
            logging_command = command
        else:
            logging_command = 'sudo -S "XXX-REDACTED-XXX" {0}'.format(command)
            command = 'sudo -S {0}'.format(command)

        log.debug('Using sudo to run command %s', logging_command)

    ssh_args = []

    if tty:
        # Use double `-t` on the `ssh` command, it's necessary when `sudo` has
        # `requiretty` enforced.
        ssh_args.extend(['-t', '-t'])

    known_hosts_file = kwargs.get('known_hosts_file', '/dev/null')
    host_key_checking = 'no'
    if known_hosts_file != '/dev/null':
        host_key_checking = 'yes'

    ssh_args.extend([
        # Don't add new hosts to the host key database
        '-oStrictHostKeyChecking={0}'.format(host_key_checking),
        # Set hosts key database path to /dev/null, i.e., non-existing
        '-oUserKnownHostsFile={0}'.format(known_hosts_file),
        # Don't re-use the SSH connection. Less failures.
        '-oControlPath=none'
    ])

    if 'key_filename' in kwargs:
        # There should never be both a password and an ssh key passed in, so
        ssh_args.extend([
            # tell SSH to skip password authentication
            '-oPasswordAuthentication=no',
            '-oChallengeResponseAuthentication=no',
            # Make sure public key authentication is enabled
            '-oPubkeyAuthentication=yes',
            # do only use the provided identity file
            '-oIdentitiesOnly=yes',
            # No Keyboard interaction!
            '-oKbdInteractiveAuthentication=no',
            # Also, specify the location of the key file
            '-i {0}'.format(kwargs['key_filename'])
        ])
    if 'ssh_timeout' in kwargs:
        ssh_args.extend(['-oConnectTimeout={0}'.format(kwargs['ssh_timeout'])])

    if 'ssh_gateway' in kwargs:
        ssh_gateway = kwargs['ssh_gateway']
        ssh_gateway_port = 22
        ssh_gateway_key = ''
        ssh_gateway_user = 'root'
        if ':' in ssh_gateway:
            ssh_gateway, ssh_gateway_port = ssh_gateway.split(':')
        if 'ssh_gateway_port' in kwargs:
            ssh_gateway_port = kwargs['ssh_gateway_port']
        if 'ssh_gateway_key' in kwargs:
            ssh_gateway_key = '-i {0}'.format(kwargs['ssh_gateway_key'])
        if 'ssh_gateway_user' in kwargs:
            ssh_gateway_user = kwargs['ssh_gateway_user']

        ssh_args.extend([
            # Setup ProxyCommand
            '-oProxyCommand="ssh {0} {1} {2} {3} {4}@{5} -p {6} nc -q0 %h %p"'.format(
                # Don't add new hosts to the host key database
                '-oStrictHostKeyChecking=no',
                # Set hosts key database path to /dev/null, i.e., non-existing
                '-oUserKnownHostsFile=/dev/null',
                # Don't re-use the SSH connection. Less failures.
                '-oControlPath=none',
                ssh_gateway_key,
                ssh_gateway_user,
                ssh_gateway,
                ssh_gateway_port
            )
        ])
        log.info(
            'Using SSH gateway %s@%s:%s',
            ssh_gateway_user, ssh_gateway, ssh_gateway_port
        )

    if 'port' in kwargs:
        ssh_args.extend(['-p {0}'.format(kwargs['port'])])

    cmd = 'ssh {0} {1[username]}@{1[hostname]} '.format(
        ' '.join(ssh_args),
        kwargs
    )
    logging_command = cmd + logging_command
    cmd = cmd + pipes.quote(command)

    hard_timeout = kwargs.get('hard_timeout')
    if hard_timeout is not None:
        logging_command = 'timeout {0} {1}'.format(hard_timeout, logging_command)
        cmd = 'timeout {0} {1}'.format(hard_timeout, cmd)

    log.debug('SSH command: \'%s\'', logging_command)

    retcode = _exec_ssh_cmd(cmd, allow_failure=allow_failure, **kwargs)
    return retcode


def check_auth(name, sock_dir=None, queue=None, timeout=300):
    '''
    This function is called from a multiprocess instance, to wait for a minion
    to become available to receive salt commands
    '''
    event = salt.utils.event.SaltEvent('master', sock_dir, listen=True)
    starttime = time.mktime(time.localtime())
    newtimeout = timeout
    log.debug('In check_auth, waiting for %s to become available', name)
    while newtimeout > 0:
        newtimeout = timeout - (time.mktime(time.localtime()) - starttime)
        ret = event.get_event(full=True)
        if ret is None:
            continue
        if ret['tag'] == 'minion_start' and ret['data']['id'] == name:
            queue.put(name)
            newtimeout = 0
            log.debug('Minion %s is ready to receive commands', name)


def ip_to_int(ip):
    '''
    Converts an IP address to an integer
    '''
    ret = 0
    for octet in ip.split('.'):
        ret = ret * 256 + int(octet)
    return ret


def is_public_ip(ip):
    '''
    Determines whether an IP address falls within one of the private IP ranges
    '''
    if ':' in ip:
        # ipv6
        if ip.startswith('fe80:'):
            # ipv6 link local
            return False
        return True
    addr = ip_to_int(ip)
    if addr > 167772160 and addr < 184549375:
        # 10.0.0.0/8
        return False
    elif addr > 3232235520 and addr < 3232301055:
        # 192.168.0.0/16
        return False
    elif addr > 2886729728 and addr < 2887778303:
        # 172.16.0.0/12
        return False
    elif addr > 2130706432 and addr < 2147483647:
        # 127.0.0.0/8
        return False
    return True


def check_name(name, safe_chars):
    '''
    Check whether the specified name contains invalid characters
    '''
    regexp = re.compile('[^{0}]'.format(safe_chars))
    if regexp.search(name):
        raise SaltCloudException(
            '{0} contains characters not supported by this cloud provider. '
            'Valid characters are: {1}'.format(
                name, safe_chars
            )
        )


def remove_sshkey(host, known_hosts=None):
    '''
    Remove a host from the known_hosts file
    '''
    if known_hosts is None:
        if 'HOME' in os.environ:
            known_hosts = '{0}/.ssh/known_hosts'.format(os.environ['HOME'])
        else:
            try:
                known_hosts = '{0}/.ssh/known_hosts'.format(
                    pwd.getpwuid(os.getuid()).pwd_dir
                )
            except Exception:
                pass

    if known_hosts is not None:
        log.debug(
            'Removing ssh key for %s from known hosts file %s',
            host, known_hosts
        )
    else:
        log.debug('Removing ssh key for %s from known hosts file', host)

    cmd = 'ssh-keygen -R {0}'.format(host)
    subprocess.call(cmd, shell=True)


def wait_for_ip(update_callback,
                update_args=None,
                update_kwargs=None,
                timeout=5 * 60,
                interval=5,
                interval_multiplier=1,
                max_failures=10):
    '''
    Helper function that waits for an IP address for a specific maximum amount
    of time.

    :param update_callback: callback function which queries the cloud provider
                            for the VM ip address. It must return None if the
                            required data, IP included, is not available yet.
    :param update_args: Arguments to pass to update_callback
    :param update_kwargs: Keyword arguments to pass to update_callback
    :param timeout: The maximum amount of time(in seconds) to wait for the IP
                    address.
    :param interval: The looping interval, i.e., the amount of time to sleep
                     before the next iteration.
    :param interval_multiplier: Increase the interval by this multiplier after
                                each request; helps with throttling
    :param max_failures: If update_callback returns ``False`` it's considered
                         query failure. This value is the amount of failures
                         accepted before giving up.
    :returns: The update_callback returned data
    :raises: SaltCloudExecutionTimeout

    '''
    if update_args is None:
        update_args = ()
    if update_kwargs is None:
        update_kwargs = {}

    duration = timeout
    while True:
        log.debug(
            'Waiting for VM IP. Giving up in 00:%02d:%02d.',
            int(timeout // 60), int(timeout % 60)
        )
        data = update_callback(*update_args, **update_kwargs)
        if data is False:
            log.debug(
                '\'update_callback\' has returned \'False\', which is '
                'considered a failure. Remaining Failures: %s.', max_failures
            )
            max_failures -= 1
            if max_failures <= 0:
                raise SaltCloudExecutionFailure(
                    'Too many failures occurred while waiting for '
                    'the IP address.'
                )
        elif data is not None:
            return data

        if timeout < 0:
            raise SaltCloudExecutionTimeout(
                'Unable to get IP for 00:{0:02d}:{1:02d}.'.format(
                    int(duration // 60),
                    int(duration % 60)
                )
            )
        time.sleep(interval)
        timeout -= interval

        if interval_multiplier > 1:
            interval *= interval_multiplier
            if interval > timeout:
                interval = timeout + 1
            log.info('Interval multiplier in effect; interval is '
                     'now %ss.', interval)


def list_nodes_select(nodes, selection, call=None):
    '''
    Return a list of the VMs that are on the provider, with select fields
    '''
    if call == 'action':
        raise SaltCloudSystemExit(
            'The list_nodes_select function must be called '
            'with -f or --function.'
        )

    if 'error' in nodes:
        raise SaltCloudSystemExit(
            'An error occurred while listing nodes: {0}'.format(
                nodes['error']['Errors']['Error']['Message']
            )
        )

    ret = {}
    for node in nodes:
        pairs = {}
        data = nodes[node]
        for key in data:
            if six.text_type(key) in selection:
                value = data[key]
                pairs[key] = value
        ret[node] = pairs

    return ret


def lock_file(filename, interval=.5, timeout=15):
    '''
    Lock a file; if it is already locked, then wait for it to become available
    before locking it.

    Note that these locks are only recognized by Salt Cloud, and not other
    programs or platforms.
    '''
    log.trace('Attempting to obtain lock for %s', filename)
    lock = filename + '.lock'
    start = time.time()
    while True:
        if os.path.exists(lock):
            if time.time() - start >= timeout:
                log.warning('Unable to obtain lock for %s', filename)
                return False
            time.sleep(interval)
        else:
            break

    with salt.utils.files.fopen(lock, 'a'):
        pass


def unlock_file(filename):
    '''
    Unlock a locked file

    Note that these locks are only recognized by Salt Cloud, and not other
    programs or platforms.
    '''
    log.trace('Removing lock for %s', filename)
    lock = filename + '.lock'
    try:
        os.remove(lock)
    except OSError as exc:
        log.trace('Unable to remove lock for %s: %s', filename, exc)


def cachedir_index_add(minion_id, profile, driver, provider, base=None):
    '''
    Add an entry to the cachedir index. This generally only needs to happen when
    a new instance is created. This entry should contain:

    .. code-block:: yaml

        - minion_id
        - profile used to create the instance
        - provider and driver name

    The intent of this function is to speed up lookups for the cloud roster for
    salt-ssh. However, other code that makes use of profile information can also
    make use of this function.
    '''
    base = init_cachedir(base)
    index_file = os.path.join(base, 'index.p')
    lock_file(index_file)

    if os.path.exists(index_file):
        mode = 'rb' if six.PY3 else 'r'
        with salt.utils.files.fopen(index_file, mode) as fh_:
            index = salt.utils.data.decode(msgpack.load(fh_, encoding=MSGPACK_ENCODING))
    else:
        index = {}

    prov_comps = provider.split(':')

    index.update({
        minion_id: {
            'id': minion_id,
            'profile': profile,
            'driver': driver,
            'provider': prov_comps[0],
        }
    })

    mode = 'wb' if six.PY3 else 'w'
    with salt.utils.files.fopen(index_file, mode) as fh_:
        msgpack.dump(index, fh_, encoding=MSGPACK_ENCODING)

    unlock_file(index_file)


def cachedir_index_del(minion_id, base=None):
    '''
    Delete an entry from the cachedir index. This generally only needs to happen
    when an instance is deleted.
    '''
    base = init_cachedir(base)
    index_file = os.path.join(base, 'index.p')
    lock_file(index_file)

    if os.path.exists(index_file):
        mode = 'rb' if six.PY3 else 'r'
        with salt.utils.files.fopen(index_file, mode) as fh_:
            index = salt.utils.data.decode(msgpack.load(fh_, encoding=MSGPACK_ENCODING))
    else:
        return

    if minion_id in index:
        del index[minion_id]

    mode = 'wb' if six.PY3 else 'w'
    with salt.utils.files.fopen(index_file, mode) as fh_:
        msgpack.dump(index, fh_, encoding=MSGPACK_ENCODING)

    unlock_file(index_file)


def init_cachedir(base=None):
    '''
    Initialize the cachedir needed for Salt Cloud to keep track of minions
    '''
    if base is None:
        base = __opts__['cachedir']
    needed_dirs = (base,
                   os.path.join(base, 'requested'),
                   os.path.join(base, 'active'))
    for dir_ in needed_dirs:
        if not os.path.exists(dir_):
            os.makedirs(dir_)
        os.chmod(base, 0o755)

    return base


# FIXME: This function seems used nowhere. Dead code?
def request_minion_cachedir(
        minion_id,
        opts=None,
        fingerprint='',
        pubkey=None,
        provider=None,
        base=None,
):
    '''
    Creates an entry in the requested/ cachedir. This means that Salt Cloud has
    made a request to a cloud provider to create an instance, but it has not
    yet verified that the instance properly exists.

    If the fingerprint is unknown, a raw pubkey can be passed in, and a
    fingerprint will be calculated. If both are empty, then the fingerprint
    will be set to None.
    '''
    if base is None:
        base = __opts__['cachedir']

    if not fingerprint and pubkey is not None:
        fingerprint = salt.utils.crypt.pem_finger(key=pubkey, sum_type=(opts and opts.get('hash_type') or 'sha256'))

    init_cachedir(base)

    data = {
        'minion_id': minion_id,
        'fingerprint': fingerprint,
        'provider': provider,
    }

    fname = '{0}.p'.format(minion_id)
    path = os.path.join(base, 'requested', fname)
    mode = 'wb' if six.PY3 else 'w'
    with salt.utils.files.fopen(path, mode) as fh_:
        msgpack.dump(data, fh_, encoding=MSGPACK_ENCODING)


def change_minion_cachedir(
        minion_id,
        cachedir,
        data=None,
        base=None,
):
    '''
    Changes the info inside a minion's cachedir entry. The type of cachedir
    must be specified (i.e., 'requested' or 'active'). A dict is also passed in
    which contains the data to be changed.

    Example:

        change_minion_cachedir(
            'myminion',
            'requested',
            {'fingerprint': '26:5c:8c:de:be:fe:89:c0:02:ed:27:65:0e:bb:be:60'},
        )
    '''
    if not isinstance(data, dict):
        return False

    if base is None:
        base = __opts__['cachedir']

    fname = '{0}.p'.format(minion_id)
    path = os.path.join(base, cachedir, fname)

    with salt.utils.files.fopen(path, 'r') as fh_:
        cache_data = salt.utils.data.decode(msgpack.load(fh_, encoding=MSGPACK_ENCODING))

    cache_data.update(data)

    with salt.utils.files.fopen(path, 'w') as fh_:
        msgpack.dump(cache_data, fh_, encoding=MSGPACK_ENCODING)


def activate_minion_cachedir(minion_id, base=None):
    '''
    Moves a minion from the requested/ cachedir into the active/ cachedir. This
    means that Salt Cloud has verified that a requested instance properly
    exists, and should be expected to exist from here on out.
    '''
    if base is None:
        base = __opts__['cachedir']

    fname = '{0}.p'.format(minion_id)
    src = os.path.join(base, 'requested', fname)
    dst = os.path.join(base, 'active')
    shutil.move(src, dst)


def delete_minion_cachedir(minion_id, provider, opts, base=None):
    '''
    Deletes a minion's entry from the cloud cachedir. It will search through
    all cachedirs to find the minion's cache file.
    Needs `update_cachedir` set to True.
    '''
    if isinstance(opts, dict):
        __opts__.update(opts)

    if __opts__.get('update_cachedir', False) is False:
        return

    if base is None:
        base = __opts__['cachedir']

    driver = next(six.iterkeys(__opts__['providers'][provider]))
    fname = '{0}.p'.format(minion_id)
    for cachedir in 'requested', 'active':
        path = os.path.join(base, cachedir, driver, provider, fname)
        log.debug('path: %s', path)
        if os.path.exists(path):
            os.remove(path)


def list_cache_nodes_full(opts=None, provider=None, base=None):
    '''
    Return a list of minion data from the cloud cache, rather from the cloud
    providers themselves. This is the cloud cache version of list_nodes_full().
    '''
    if opts is None:
        opts = __opts__
    if opts.get('update_cachedir', False) is False:
        return

    if base is None:
        base = os.path.join(opts['cachedir'], 'active')

    minions = {}
    # First, get a list of all drivers in use
    for driver in os.listdir(base):
        minions[driver] = {}
        prov_dir = os.path.join(base, driver)
        # Then, get a list of all providers per driver
        for prov in os.listdir(prov_dir):
            # If a specific provider is requested, filter out everyone else
            if provider and provider != prov:
                continue
            minions[driver][prov] = {}
            min_dir = os.path.join(prov_dir, prov)
            # Get a list of all nodes per provider
            for fname in os.listdir(min_dir):
                # Finally, get a list of full minion data
                fpath = os.path.join(min_dir, fname)
                minion_id = fname[:-2]  # strip '.p' from end of msgpack filename
                mode = 'rb' if six.PY3 else 'r'
                with salt.utils.files.fopen(fpath, mode) as fh_:
<<<<<<< HEAD
                    minions[driver][prov][minion_id] = msgpack.load(fh_, encoding='utf-8')
=======
                    minions[driver][prov][minion_id] = salt.utils.data.decode(msgpack.load(fh_, encoding=MSGPACK_ENCODING))
>>>>>>> 5c3ede40

    return minions


def cache_nodes_ip(opts, base=None):
    '''
    Retrieve a list of all nodes from Salt Cloud cache, and any associated IP
    addresses. Returns a dict.
    '''
    salt.utils.versions.warn_until(
        'Flourine',
        'This function is incomplete and non-functional '
        'and will be removed in Salt Flourine.'
    )
    if base is None:
        base = opts['cachedir']

    minions = list_cache_nodes_full(opts, base=base)


def update_bootstrap(config, url=None):
    '''
    Update the salt-bootstrap script

    url can be one of:

        - The URL to fetch the bootstrap script from
        - The absolute path to the bootstrap
        - The content of the bootstrap script
    '''
    default_url = config.get('bootstrap_script_url',
                             'https://bootstrap.saltstack.com')
    if not url:
        url = default_url
    if not url:
        raise ValueError('Cant get any source to update')
    if url.startswith('http') or '://' in url:
        log.debug('Updating the bootstrap-salt.sh script to latest stable')
        try:
            import requests
        except ImportError:
            return {'error': (
                'Updating the bootstrap-salt.sh script requires the '
                'Python requests library to be installed'
            )}
        req = requests.get(url)
        if req.status_code != 200:
            return {'error': (
                'Failed to download the latest stable version of the '
                'bootstrap-salt.sh script from {0}. HTTP error: '
                '{1}'.format(
                    url, req.status_code
                )
            )}
        script_content = req.text
        if url == default_url:
            script_name = 'bootstrap-salt.sh'
        else:
            script_name = os.path.basename(url)
    elif os.path.exists(url):
        with salt.utils.files.fopen(url) as fic:
            script_content = salt.utils.stringutils.to_unicode(fic.read())
        script_name = os.path.basename(url)
    # in last case, assuming we got a script content
    else:
        script_content = url
        script_name = '{0}.sh'.format(
            hashlib.sha1(script_content).hexdigest()
        )

    if not script_content:
        raise ValueError('No content in bootstrap script !')

    # Get the path to the built-in deploy scripts directory
    builtin_deploy_dir = os.path.join(
        os.path.dirname(__file__),
        'deploy'
    )

    # Compute the search path from the current loaded opts conf_file
    # value
    deploy_d_from_conf_file = os.path.join(
        os.path.dirname(config['conf_file']),
        'cloud.deploy.d'
    )

    # Compute the search path using the install time defined
    # syspaths.CONF_DIR
    deploy_d_from_syspaths = os.path.join(
        config['config_dir'],
        'cloud.deploy.d'
    )

    # Get a copy of any defined search paths, flagging them not to
    # create parent
    deploy_scripts_search_paths = []
    for entry in config.get('deploy_scripts_search_path', []):
        if entry.startswith(builtin_deploy_dir):
            # We won't write the updated script to the built-in deploy
            # directory
            continue

        if entry in (deploy_d_from_conf_file, deploy_d_from_syspaths):
            # Allow parent directories to be made
            deploy_scripts_search_paths.append((entry, True))
        else:
            deploy_scripts_search_paths.append((entry, False))

    # In case the user is not using defaults and the computed
    # 'cloud.deploy.d' from conf_file and syspaths is not included, add
    # them
    if deploy_d_from_conf_file not in deploy_scripts_search_paths:
        deploy_scripts_search_paths.append(
            (deploy_d_from_conf_file, True)
        )
    if deploy_d_from_syspaths not in deploy_scripts_search_paths:
        deploy_scripts_search_paths.append(
            (deploy_d_from_syspaths, True)
        )

    finished = []
    finished_full = []
    for entry, makedirs in deploy_scripts_search_paths:
        # This handles duplicate entries, which are likely to appear
        if entry in finished:
            continue
        else:
            finished.append(entry)

        if makedirs and not os.path.isdir(entry):
            try:
                os.makedirs(entry)
            except (OSError, IOError) as err:
                log.info('Failed to create directory \'%s\'', entry)
                continue

        if not is_writeable(entry):
            log.debug('The \'%s\' is not writeable. Continuing...', entry)
            continue

        deploy_path = os.path.join(entry, script_name)
        try:
            finished_full.append(deploy_path)
            with salt.utils.files.fopen(deploy_path, 'w') as fp_:
                fp_.write(salt.utils.stringutils.to_str(script_content))
        except (OSError, IOError) as err:
            log.debug('Failed to write the updated script: %s', err)
            continue

    return {'Success': {'Files updated': finished_full}}


def cache_node_list(nodes, provider, opts):
    '''
    If configured to do so, update the cloud cachedir with the current list of
    nodes. Also fires configured events pertaining to the node list.

    .. versionadded:: 2014.7.0
    '''
    if 'update_cachedir' not in opts or not opts['update_cachedir']:
        return

    base = os.path.join(init_cachedir(), 'active')
    driver = next(six.iterkeys(opts['providers'][provider]))
    prov_dir = os.path.join(base, driver, provider)
    if not os.path.exists(prov_dir):
        os.makedirs(prov_dir)

    # Check to see if any nodes in the cache are not in the new list
    missing_node_cache(prov_dir, nodes, provider, opts)

    for node in nodes:
        diff_node_cache(prov_dir, node, nodes[node], opts)
        path = os.path.join(prov_dir, '{0}.p'.format(node))
        mode = 'wb' if six.PY3 else 'w'
        with salt.utils.files.fopen(path, mode) as fh_:
            msgpack.dump(nodes[node], fh_, encoding=MSGPACK_ENCODING)


def cache_node(node, provider, opts):
    '''
    Cache node individually

    .. versionadded:: 2014.7.0
    '''
    if isinstance(opts, dict):
        __opts__.update(opts)

    if 'update_cachedir' not in __opts__ or not __opts__['update_cachedir']:
        return

    if not os.path.exists(os.path.join(__opts__['cachedir'], 'active')):
        init_cachedir()

    base = os.path.join(__opts__['cachedir'], 'active')
    provider, driver = provider.split(':')
    prov_dir = os.path.join(base, driver, provider)
    if not os.path.exists(prov_dir):
        os.makedirs(prov_dir)
    path = os.path.join(prov_dir, '{0}.p'.format(node['name']))
    mode = 'wb' if six.PY3 else 'w'
    with salt.utils.files.fopen(path, mode) as fh_:
        msgpack.dump(node, fh_, encoding=MSGPACK_ENCODING)


def missing_node_cache(prov_dir, node_list, provider, opts):
    '''
    Check list of nodes to see if any nodes which were previously known about
    in the cache have been removed from the node list.

    This function will only run if configured to do so in the main Salt Cloud
    configuration file (normally /etc/salt/cloud).

    .. code-block:: yaml

        diff_cache_events: True

    .. versionadded:: 2014.7.0
    '''
    cached_nodes = []
    for node in os.listdir(prov_dir):
        cached_nodes.append(os.path.splitext(node)[0])

    for node in cached_nodes:
        if node not in node_list:
            delete_minion_cachedir(node, provider, opts)
            if 'diff_cache_events' in opts and opts['diff_cache_events']:
                fire_event(
                    'event',
                    'cached node missing from provider',
                    'salt/cloud/{0}/cache_node_missing'.format(node),
                    args={'missing node': node},
                    sock_dir=opts.get(
                        'sock_dir',
                        os.path.join(__opts__['sock_dir'], 'master')),
                    transport=opts.get('transport', 'zeromq')
                )


def diff_node_cache(prov_dir, node, new_data, opts):
    '''
    Check new node data against current cache. If data differ, fire an event
    which consists of the new node data.

    This function will only run if configured to do so in the main Salt Cloud
    configuration file (normally /etc/salt/cloud).

    .. code-block:: yaml

        diff_cache_events: True

    .. versionadded:: 2014.7.0
    '''
    if 'diff_cache_events' not in opts or not opts['diff_cache_events']:
        return

    if node is None:
        return
    path = '{0}.p'.format(os.path.join(prov_dir, node))

    if not os.path.exists(path):
        event_data = _strip_cache_events(new_data, opts)

        fire_event(
            'event',
            'new node found',
            'salt/cloud/{0}/cache_node_new'.format(node),
            args={'new_data': event_data},
            sock_dir=opts.get(
                'sock_dir',
                os.path.join(__opts__['sock_dir'], 'master')),
            transport=opts.get('transport', 'zeromq')
        )
        return

    with salt.utils.files.fopen(path, 'r') as fh_:
        try:
            cache_data = salt.utils.data.decode(msgpack.load(fh_, encoding=MSGPACK_ENCODING))
        except ValueError:
            log.warning('Cache for %s was corrupt: Deleting', node)
            cache_data = {}

    # Perform a simple diff between the old and the new data, and if it differs,
    # return both dicts.
    # TODO: Return an actual diff
    diff = salt.utils.compat.cmp(new_data, cache_data)
    if diff != 0:
        fire_event(
            'event',
            'node data differs',
            'salt/cloud/{0}/cache_node_diff'.format(node),
            args={
                'new_data': _strip_cache_events(new_data, opts),
                'cache_data': _strip_cache_events(cache_data, opts),
            },
            sock_dir=opts.get(
                'sock_dir',
                os.path.join(__opts__['sock_dir'], 'master')),
            transport=opts.get('transport', 'zeromq')
        )


def _strip_cache_events(data, opts):
    '''
    Strip out user-configured sensitive event data. The fields to be stripped
    are configured in the main Salt Cloud configuration file, usually
    ``/etc/salt/cloud``.

    .. code-block: yaml

        cache_event_strip_fields:
          - password
          - priv_key

    .. versionadded:: 2014.7.0
    '''
    event_data = copy.deepcopy(data)
    strip_fields = opts.get('cache_event_strip_fields', [])
    for field in strip_fields:
        if field in event_data:
            del event_data[field]

    return event_data


def _salt_cloud_force_ascii(exc):
    '''
    Helper method to try its best to convert any Unicode text into ASCII
    without stack tracing since salt internally does not handle Unicode strings

    This method is not supposed to be used directly. Once
    `py:module: salt.utils.cloud` is imported this method register's with
    python's codecs module for proper automatic conversion in case of encoding
    errors.
    '''
    if not isinstance(exc, (UnicodeEncodeError, UnicodeTranslateError)):
        raise TypeError('Can\'t handle {0}'.format(exc))

    unicode_trans = {
        # Convert non-breaking space to space
        u'\xa0': u' ',
        # Convert en dash to dash
        u'\u2013': u'-',
    }

    if exc.object[exc.start:exc.end] in unicode_trans:
        return unicode_trans[exc.object[exc.start:exc.end]], exc.end

    # There's nothing else we can do, raise the exception
    raise exc


codecs.register_error('salt-cloud-force-ascii', _salt_cloud_force_ascii)


def retrieve_password_from_keyring(credential_id, username):
    '''
    Retrieve particular user's password for a specified credential set from system keyring.
    '''
    try:
        import keyring  # pylint: disable=import-error
        return keyring.get_password(credential_id, username)
    except ImportError:
        log.error('USE_KEYRING configured as a password, but no keyring module is installed')
        return False


def _save_password_in_keyring(credential_id, username, password):
    '''
    Saves provider password in system keyring
    '''
    try:
        import keyring  # pylint: disable=import-error
        return keyring.set_password(credential_id, username, password)
    except ImportError:
        log.error('Tried to store password in keyring, but no keyring module is installed')
        return False


def store_password_in_keyring(credential_id, username, password=None):
    '''
    Interactively prompts user for a password and stores it in system keyring
    '''
    try:
        # pylint: disable=import-error
        import keyring
        import keyring.errors
        # pylint: enable=import-error
        if password is None:
            prompt = 'Please enter password for {0}: '.format(credential_id)
            try:
                password = getpass.getpass(prompt)
            except EOFError:
                password = None

            if not password:
                # WE should raise something else here to be able to use this
                # as/from an API
                raise RuntimeError('Invalid password provided.')

        try:
            _save_password_in_keyring(credential_id, username, password)
        except keyring.errors.PasswordSetError as exc:
            log.debug('Problem saving password in the keyring: %s', exc)
    except ImportError:
        log.error('Tried to store password in keyring, but no keyring module is installed')
        return False


def _unwrap_dict(dictionary, index_string):
    '''
    Accepts index in form of a string
    Returns final value
    Example: dictionary = {'a': {'b': {'c': 'foobar'}}}
             index_string = 'a,b,c'
             returns 'foobar'
    '''
    index = index_string.split(',')
    for k in index:
        dictionary = dictionary[k]
    return dictionary


def run_func_until_ret_arg(fun, kwargs, fun_call=None,
                           argument_being_watched=None, required_argument_response=None):
    '''
    Waits until the function retrieves some required argument.
    NOTE: Tested with ec2 describe_volumes and describe_snapshots only.
    '''
    status = None
    while status != required_argument_response:
        f_result = fun(kwargs, call=fun_call)
        r_set = {}
        for d in f_result:
            if isinstance(d, list):
                d0 = d[0]
                if isinstance(d0, dict):
                    for k, v in six.iteritems(d0):
                        r_set[k] = v
        status = _unwrap_dict(r_set, argument_being_watched)
        log.debug(
            'Function: %s, Watched arg: %s, Response: %s',
            six.text_type(fun).split(' ')[1], argument_being_watched, status
        )
        time.sleep(5)

    return True


def get_salt_interface(vm_, opts):
    '''
    Return the salt_interface type to connect to. Either 'public_ips' (default)
    or 'private_ips'.
    '''
    salt_host = salt.config.get_cloud_config_value(
        'salt_interface', vm_, opts, default=False,
        search_global=False
    )

    if salt_host is False:
        salt_host = salt.config.get_cloud_config_value(
            'ssh_interface', vm_, opts, default='public_ips',
            search_global=False
        )

    return salt_host


def check_key_path_and_mode(provider, key_path):
    '''
    Checks that the key_path exists and the key_mode is either 0400 or 0600.

    Returns True or False.

    .. versionadded:: 2016.3.0

    provider
        The provider name that the key_path to check belongs to.

    key_path
        The key_path to ensure that it exists and to check adequate permissions
        against.
    '''
    if not os.path.exists(key_path):
        log.error(
            'The key file \'%s\' used in the \'%s\' provider configuration '
            'does not exist.\n', key_path, provider
        )
        return False

    key_mode = stat.S_IMODE(os.stat(key_path).st_mode)
    if key_mode not in (0o400, 0o600):
        log.error(
            'The key file \'%s\' used in the \'%s\' provider configuration '
            'needs to be set to mode 0400 or 0600.\n', key_path, provider
        )
        return False

    return True


def userdata_template(opts, vm_, userdata):
    '''
    Use the configured templating engine to template the userdata file
    '''
    # No userdata, no need to template anything
    if userdata is None:
        return userdata

    userdata_template = salt.config.get_cloud_config_value(
        'userdata_template', vm_, opts, search_global=False, default=None
    )
    if userdata_template is False:
        return userdata
    # Use the cloud profile's userdata_template, otherwise get it from the
    # master configuration file.
    renderer = opts.get('userdata_template') \
        if userdata_template is None \
        else userdata_template
    if renderer is None:
        return userdata
    else:
        render_opts = opts.copy()
        render_opts.update(vm_)
        rend = salt.loader.render(render_opts, {})
        blacklist = opts['renderer_blacklist']
        whitelist = opts['renderer_whitelist']
        templated = salt.template.compile_template(
            ':string:',
            rend,
            renderer,
            blacklist,
            whitelist,
            input_data=userdata,
        )
        if not isinstance(templated, six.string_types):
            # template renderers like "jinja" should return a StringIO
            try:
                templated = ''.join(templated.readlines())
            except AttributeError:
                log.warning(
                    'Templated userdata resulted in non-string result (%s), '
                    'converting to string', templated
                )
                templated = six.text_type(templated)

        return templated<|MERGE_RESOLUTION|>--- conflicted
+++ resolved
@@ -2722,11 +2722,7 @@
                 minion_id = fname[:-2]  # strip '.p' from end of msgpack filename
                 mode = 'rb' if six.PY3 else 'r'
                 with salt.utils.files.fopen(fpath, mode) as fh_:
-<<<<<<< HEAD
-                    minions[driver][prov][minion_id] = msgpack.load(fh_, encoding='utf-8')
-=======
                     minions[driver][prov][minion_id] = salt.utils.data.decode(msgpack.load(fh_, encoding=MSGPACK_ENCODING))
->>>>>>> 5c3ede40
 
     return minions
 
