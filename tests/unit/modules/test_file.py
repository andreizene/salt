# -*- coding: utf-8 -*-

# Import python libs
from __future__ import absolute_import
import os
import shutil
import tempfile
import textwrap

# Import Salt Testing libs
from tests.support.mixins import LoaderModuleMockMixin
from tests.support.paths import TMP
from tests.support.unit import TestCase, skipIf
from tests.support.mock import MagicMock, patch

# Import Salt libs
import salt.config
import salt.loader
import salt.utils.files
import salt.modules.file as filemod
import salt.modules.config as configmod
import salt.modules.cmdmod as cmdmod
from salt.exceptions import CommandExecutionError

SED_CONTENT = '''test
some
content
/var/lib/foo/app/test
here
'''


class FileReplaceTestCase(TestCase, LoaderModuleMockMixin):

    def setup_loader_modules(self):
        return {
            filemod: {
                '__salt__': {
                    'config.manage_mode': configmod.manage_mode,
                    'cmd.run': cmdmod.run,
                    'cmd.run_all': cmdmod.run_all
                },
                '__opts__': {
                    'test': False,
                    'file_roots': {'base': 'tmp'},
                    'pillar_roots': {'base': 'tmp'},
                    'cachedir': 'tmp',
                    'grains': {},
                },
                '__grains__': {'kernel': 'Linux'},
                '__utils__': {'files.is_text_file': MagicMock(return_value=True)},
            }
        }

    MULTILINE_STRING = textwrap.dedent('''\
        Lorem ipsum dolor sit amet, consectetur adipiscing elit. Nam rhoncus
        enim ac bibendum vulputate. Etiam nibh velit, placerat ac auctor in,
        lacinia a turpis. Nulla elit elit, ornare in sodales eu, aliquam sit
        amet nisl.

        Fusce ac vehicula lectus. Vivamus justo nunc, pulvinar in ornare nec,
        sollicitudin id sem. Pellentesque sed ipsum dapibus, dapibus elit id,
        malesuada nisi.

        Lorem ipsum dolor sit amet, consectetur adipiscing elit. Donec
        venenatis tellus eget massa facilisis, in auctor ante aliquet. Sed nec
        cursus metus. Curabitur massa urna, vehicula id porttitor sed, lobortis
        quis leo.
        ''')

    def setUp(self):
        self.tfile = tempfile.NamedTemporaryFile(delete=False, mode='w+')
        self.tfile.write(self.MULTILINE_STRING)
        self.tfile.close()

    def tearDown(self):
        os.remove(self.tfile.name)
        del self.tfile

    def test_replace(self):
        filemod.replace(self.tfile.name, r'Etiam', 'Salticus', backup=False)

        with salt.utils.files.fopen(self.tfile.name, 'r') as fp:
            self.assertIn('Salticus', fp.read())

    def test_replace_append_if_not_found(self):
        '''
        Check that file.replace append_if_not_found works
        '''
        args = {
                'pattern': '#*baz=(?P<value>.*)',
                'repl': 'baz=\\g<value>',
                'append_if_not_found': True,
        }
        base = os.linesep.join(['foo=1', 'bar=2'])

        # File ending with a newline, no match
        with tempfile.NamedTemporaryFile('w+b', delete=False) as tfile:
            tfile.write(salt.utils.to_bytes(base + os.linesep))
            tfile.flush()
<<<<<<< HEAD
            filemod.replace(tfile.name, **args)
            with salt.utils.files.fopen(tfile.name) as tfile2:
                self.assertEqual(tfile2.read(), expected)
=======
        filemod.replace(tfile.name, **args)
        expected = os.linesep.join([base, 'baz=\\g<value>']) + os.linesep
        with salt.utils.fopen(tfile.name) as tfile2:
            self.assertEqual(tfile2.read(), expected)
        os.remove(tfile.name)

>>>>>>> 25810985
        # File not ending with a newline, no match
        with tempfile.NamedTemporaryFile('w+b', delete=False) as tfile:
            tfile.write(salt.utils.to_bytes(base))
            tfile.flush()
<<<<<<< HEAD
            filemod.replace(tfile.name, **args)
            with salt.utils.files.fopen(tfile.name) as tfile2:
                self.assertEqual(tfile2.read(), expected)
        # A newline should not be added in empty files
        with tempfile.NamedTemporaryFile('w+') as tfile:
            filemod.replace(tfile.name, **args)
            with salt.utils.files.fopen(tfile.name) as tfile2:
                self.assertEqual(tfile2.read(), args['repl'] + '\n')
=======
        filemod.replace(tfile.name, **args)
        with salt.utils.fopen(tfile.name) as tfile2:
            self.assertEqual(tfile2.read(), expected)
        os.remove(tfile.name)

        # A newline should not be added in empty files
        with tempfile.NamedTemporaryFile('w+b', delete=False) as tfile:
            pass
        filemod.replace(tfile.name, **args)
        expected = args['repl'] + os.linesep
        with salt.utils.fopen(tfile.name) as tfile2:
            self.assertEqual(tfile2.read(), expected)
        os.remove(tfile.name)

>>>>>>> 25810985
        # Using not_found_content, rather than repl
        with tempfile.NamedTemporaryFile('w+b', delete=False) as tfile:
            tfile.write(salt.utils.to_bytes(base))
            tfile.flush()
<<<<<<< HEAD
            filemod.replace(tfile.name, **args)
            with salt.utils.files.fopen(tfile.name) as tfile2:
                self.assertEqual(tfile2.read(), expected)
=======
        args['not_found_content'] = 'baz=3'
        expected = os.linesep.join([base, 'baz=3']) + os.linesep
        filemod.replace(tfile.name, **args)
        with salt.utils.fopen(tfile.name) as tfile2:
            self.assertEqual(tfile2.read(), expected)
        os.remove(tfile.name)

>>>>>>> 25810985
        # not appending if matches
        with tempfile.NamedTemporaryFile('w+b', delete=False) as tfile:
            base = os.linesep.join(['foo=1', 'baz=42', 'bar=2'])
            tfile.write(salt.utils.to_bytes(base))
            tfile.flush()
<<<<<<< HEAD
            filemod.replace(tfile.name, **args)
            with salt.utils.files.fopen(tfile.name) as tfile2:
                self.assertEqual(tfile2.read(), expected)
=======
        expected = base
        filemod.replace(tfile.name, **args)
        with salt.utils.fopen(tfile.name) as tfile2:
            self.assertEqual(tfile2.read(), expected)
>>>>>>> 25810985

    def test_backup(self):
        fext = '.bak'
        bak_file = '{0}{1}'.format(self.tfile.name, fext)

        filemod.replace(self.tfile.name, r'Etiam', 'Salticus', backup=fext)

        self.assertTrue(os.path.exists(bak_file))
        os.unlink(bak_file)

    def test_nobackup(self):
        fext = '.bak'
        bak_file = '{0}{1}'.format(self.tfile.name, fext)

        filemod.replace(self.tfile.name, r'Etiam', 'Salticus', backup=False)

        self.assertFalse(os.path.exists(bak_file))

    def test_dry_run(self):
        before_ctime = os.stat(self.tfile.name).st_mtime
        filemod.replace(self.tfile.name, r'Etiam', 'Salticus', dry_run=True)
        after_ctime = os.stat(self.tfile.name).st_mtime

        self.assertEqual(before_ctime, after_ctime)

    def test_show_changes(self):
        ret = filemod.replace(self.tfile.name,
                              r'Etiam', 'Salticus',
                              show_changes=True)

        self.assertTrue(ret.startswith('---'))  # looks like a diff

    def test_noshow_changes(self):
        ret = filemod.replace(self.tfile.name,
                              r'Etiam', 'Salticus',
                              show_changes=False)

        self.assertIsInstance(ret, bool)

    def test_re_str_flags(self):
        # upper- & lower-case
        filemod.replace(self.tfile.name,
                        r'Etiam', 'Salticus',
                        flags=['MULTILINE', 'ignorecase'])

    def test_re_int_flags(self):
        filemod.replace(self.tfile.name, r'Etiam', 'Salticus', flags=10)

    def test_numeric_repl(self):
        '''
        This test covers cases where the replacement string is numeric, and the
        CLI parser yamlifies it into a numeric type. If not converted back to a
        string type in file.replace, a TypeError occurs when the replacemen is
        attempted. See https://github.com/saltstack/salt/issues/9097 for more
        information.
        '''
        filemod.replace(self.tfile.name, r'Etiam', 123)


class FileBlockReplaceTestCase(TestCase, LoaderModuleMockMixin):
    def setup_loader_modules(self):
        return {
            filemod: {
                '__salt__': {
                    'config.manage_mode': MagicMock(),
                    'cmd.run': cmdmod.run,
                    'cmd.run_all': cmdmod.run_all
                },
                '__opts__': {
                    'test': False,
                    'file_roots': {'base': 'tmp'},
                    'pillar_roots': {'base': 'tmp'},
                    'cachedir': 'tmp',
                    'grains': {},
                },
                '__grains__': {'kernel': 'Linux'},
                '__utils__': {'files.is_text_file': MagicMock(return_value=True)},
            }
        }

    MULTILINE_STRING = textwrap.dedent('''\
        Lorem ipsum dolor sit amet, consectetur adipiscing elit. Nam rhoncus
        enim ac bibendum vulputate. Etiam nibh velit, placerat ac auctor in,
        lacinia a turpis. Nulla elit elit, ornare in sodales eu, aliquam sit
        amet nisl.

        Fusce ac vehicula lectus. Vivamus justo nunc, pulvinar in ornare nec,
        sollicitudin id sem. Pellentesque sed ipsum dapibus, dapibus elit id,
        malesuada nisi.

        first part of start line // START BLOCK : part of start line not removed
        to be removed
        first part of end line // END BLOCK : part of end line not removed

        #-- START BLOCK UNFINISHED

        #-- START BLOCK 1
        old content part 1
        old content part 2
        #-- END BLOCK 1

        Lorem ipsum dolor sit amet, consectetur adipiscing elit. Donec
        venenatis tellus eget massa facilisis, in auctor ante aliquet. Sed nec
        cursus metus. Curabitur massa urna, vehicula id porttitor sed, lobortis
        quis leo.
        ''')

    def setUp(self):
        self.tfile = tempfile.NamedTemporaryFile(delete=False,
                                                 prefix='blockrepltmp',
                                                 mode='w+')
        self.tfile.write(self.MULTILINE_STRING)
        self.tfile.close()

    def tearDown(self):
        os.remove(self.tfile.name)
        del self.tfile

    def test_replace_multiline(self):
        new_multiline_content = os.linesep.join([
            "Who's that then?",
            "Well, how'd you become king, then?",
            "We found them. I'm not a witch.",
            "We shall say 'Ni' again to you, if you do not appease us."
        ])
        filemod.blockreplace(self.tfile.name,
                             '#-- START BLOCK 1',
                             '#-- END BLOCK 1',
                             new_multiline_content,
                             backup=False)

<<<<<<< HEAD
        with salt.utils.files.fopen(self.tfile.name, 'r') as fp:
=======
        with salt.utils.fopen(self.tfile.name, 'rb') as fp:
>>>>>>> 25810985
            filecontent = fp.read()
        self.assertIn(salt.utils.to_bytes(
            os.linesep.join([
                '#-- START BLOCK 1', new_multiline_content, '#-- END BLOCK 1'])),
            filecontent)
        self.assertNotIn(b'old content part 1', filecontent)
        self.assertNotIn(b'old content part 2', filecontent)

    def test_replace_append(self):
        new_content = "Well, I didn't vote for you."

        self.assertRaises(
            CommandExecutionError,
            filemod.blockreplace,
            self.tfile.name,
            '#-- START BLOCK 2',
            '#-- END BLOCK 2',
            new_content,
            append_if_not_found=False,
            backup=False
        )
        with salt.utils.files.fopen(self.tfile.name, 'r') as fp:
            self.assertNotIn('#-- START BLOCK 2'
                             + "\n" + new_content
                             + '#-- END BLOCK 2', fp.read())

        filemod.blockreplace(self.tfile.name,
                             '#-- START BLOCK 2',
                             '#-- END BLOCK 2',
                             new_content,
                             backup=False,
                             append_if_not_found=True)

<<<<<<< HEAD
        with salt.utils.files.fopen(self.tfile.name, 'r') as fp:
            self.assertIn('#-- START BLOCK 2'
                          + "\n" + new_content
                          + '#-- END BLOCK 2', fp.read())
=======
        with salt.utils.fopen(self.tfile.name, 'rb') as fp:
            self.assertIn(salt.utils.to_bytes(
                os.linesep.join([
                    '#-- START BLOCK 2',
                    '{0}#-- END BLOCK 2'.format(new_content)])),
                fp.read())
>>>>>>> 25810985

    def test_replace_append_newline_at_eof(self):
        '''
        Check that file.blockreplace works consistently on files with and
        without newlines at end of file.
        '''
        base = 'bar'
        args = {
                'marker_start': '#start',
                'marker_end': '#stop',
                'content': 'baz',
                'append_if_not_found': True,
        }
        block = os.linesep.join(['#start', 'baz#stop']) + os.linesep
        # File ending with a newline
        with tempfile.NamedTemporaryFile(mode='w+b', delete=False) as tfile:
            tfile.write(salt.utils.to_bytes(base + os.linesep))
            tfile.flush()
<<<<<<< HEAD
            filemod.blockreplace(tfile.name, **args)
            with salt.utils.files.fopen(tfile.name) as tfile2:
                self.assertEqual(tfile2.read(), expected)
=======
        filemod.blockreplace(tfile.name, **args)
        expected = os.linesep.join([base, block])
        with salt.utils.fopen(tfile.name) as tfile2:
            self.assertEqual(tfile2.read(), expected)
        os.remove(tfile.name)

>>>>>>> 25810985
        # File not ending with a newline
        with tempfile.NamedTemporaryFile(mode='w+b', delete=False) as tfile:
            tfile.write(salt.utils.to_bytes(base))
            tfile.flush()
<<<<<<< HEAD
            filemod.blockreplace(tfile.name, **args)
            with salt.utils.files.fopen(tfile.name) as tfile2:
                self.assertEqual(tfile2.read(), expected)
        # A newline should not be added in empty files
        with tempfile.NamedTemporaryFile(mode='w+') as tfile:
            filemod.blockreplace(tfile.name, **args)
            with salt.utils.files.fopen(tfile.name) as tfile2:
                self.assertEqual(tfile2.read(), block)
=======
        filemod.blockreplace(tfile.name, **args)
        with salt.utils.fopen(tfile.name) as tfile2:
            self.assertEqual(tfile2.read(), expected)
        os.remove(tfile.name)

        # A newline should not be added in empty files
        with tempfile.NamedTemporaryFile(mode='w+b', delete=False) as tfile:
            pass
        filemod.blockreplace(tfile.name, **args)
        with salt.utils.fopen(tfile.name) as tfile2:
            self.assertEqual(tfile2.read(), block)
        os.remove(tfile.name)
>>>>>>> 25810985

    def test_replace_prepend(self):
        new_content = "Well, I didn't vote for you."

        self.assertRaises(
            CommandExecutionError,
            filemod.blockreplace,
            self.tfile.name,
            '#-- START BLOCK 2',
            '#-- END BLOCK 2',
            new_content,
            prepend_if_not_found=False,
            backup=False
        )
<<<<<<< HEAD
        with salt.utils.files.fopen(self.tfile.name, 'r') as fp:
            self.assertNotIn(
                '#-- START BLOCK 2' + "\n"
                + new_content + '#-- END BLOCK 2',
=======
        with salt.utils.fopen(self.tfile.name, 'rb') as fp:
            self.assertNotIn(salt.utils.to_bytes(
                os.linesep.join([
                    '#-- START BLOCK 2',
                    '{0}#-- END BLOCK 2'.format(new_content)])),
>>>>>>> 25810985
                fp.read())

        filemod.blockreplace(self.tfile.name,
                             '#-- START BLOCK 2', '#-- END BLOCK 2',
                             new_content,
                             backup=False,
                             prepend_if_not_found=True)

<<<<<<< HEAD
        with salt.utils.files.fopen(self.tfile.name, 'r') as fp:
=======
        with salt.utils.fopen(self.tfile.name, 'rb') as fp:
>>>>>>> 25810985
            self.assertTrue(
                fp.read().startswith(salt.utils.to_bytes(
                    os.linesep.join([
                        '#-- START BLOCK 2',
                        '{0}#-- END BLOCK 2'.format(new_content)]))))

    def test_replace_partial_marked_lines(self):
        filemod.blockreplace(self.tfile.name,
                             '// START BLOCK',
                             '// END BLOCK',
                             'new content 1',
                             backup=False)

        with salt.utils.files.fopen(self.tfile.name, 'r') as fp:
            filecontent = fp.read()
        self.assertIn('new content 1', filecontent)
        self.assertNotIn('to be removed', filecontent)
        self.assertIn('first part of start line', filecontent)
        self.assertIn('first part of end line', filecontent)
        self.assertIn('part of start line not removed', filecontent)
        self.assertIn('part of end line not removed', filecontent)

    def test_backup(self):
        fext = '.bak'
        bak_file = '{0}{1}'.format(self.tfile.name, fext)

        filemod.blockreplace(
            self.tfile.name,
            '// START BLOCK', '// END BLOCK', 'new content 2',
            backup=fext)

        self.assertTrue(os.path.exists(bak_file))
        os.unlink(bak_file)
        self.assertFalse(os.path.exists(bak_file))

        fext = '.bak'
        bak_file = '{0}{1}'.format(self.tfile.name, fext)

        filemod.blockreplace(self.tfile.name,
                             '// START BLOCK', '// END BLOCK', 'new content 3',
                             backup=False)

        self.assertFalse(os.path.exists(bak_file))

    def test_no_modifications(self):
        filemod.blockreplace(self.tfile.name,
                             '// START BLOCK', '// END BLOCK',
                             'new content 4',
                             backup=False)
        before_ctime = os.stat(self.tfile.name).st_mtime
        filemod.blockreplace(self.tfile.name,
                             '// START BLOCK',
                             '// END BLOCK',
                             'new content 4',
                             backup=False)
        after_ctime = os.stat(self.tfile.name).st_mtime

        self.assertEqual(before_ctime, after_ctime)

    def test_dry_run(self):
        before_ctime = os.stat(self.tfile.name).st_mtime
        filemod.blockreplace(self.tfile.name,
                             '// START BLOCK',
                             '// END BLOCK',
                             'new content 5',
                             dry_run=True)
        after_ctime = os.stat(self.tfile.name).st_mtime

        self.assertEqual(before_ctime, after_ctime)

    def test_show_changes(self):
        ret = filemod.blockreplace(self.tfile.name,
                                   '// START BLOCK',
                                   '// END BLOCK',
                                   'new content 6',
                                   backup=False,
                                   show_changes=True)

        self.assertTrue(ret.startswith('---'))  # looks like a diff

        ret = filemod.blockreplace(self.tfile.name,
                                   '// START BLOCK',
                                   '// END BLOCK',
                                   'new content 7',
                                   backup=False,
                                   show_changes=False)

        self.assertIsInstance(ret, bool)

    def test_unfinished_block_exception(self):
        self.assertRaises(
            CommandExecutionError,
            filemod.blockreplace,
            self.tfile.name,
            '#-- START BLOCK UNFINISHED',
            '#-- END BLOCK UNFINISHED',
            'foobar',
            backup=False
        )


class FileModuleTestCase(TestCase, LoaderModuleMockMixin):
    def setup_loader_modules(self):
        return {
            filemod: {
                '__salt__': {
                    'config.manage_mode': configmod.manage_mode,
                    'cmd.run': cmdmod.run,
                    'cmd.run_all': cmdmod.run_all
                },
                '__opts__': {
                    'test': False,
                    'file_roots': {'base': 'tmp'},
                    'pillar_roots': {'base': 'tmp'},
                    'cachedir': 'tmp',
                    'grains': {},
                },
                '__grains__': {'kernel': 'Linux'}
            }
        }

    @skipIf(salt.utils.is_windows(), 'SED is not available on Windows')
    def test_sed_limit_escaped(self):
        with tempfile.NamedTemporaryFile(mode='w+') as tfile:
            tfile.write(SED_CONTENT)
            tfile.seek(0, 0)

            path = tfile.name
            before = '/var/lib/foo'
            after = ''
            limit = '^{0}'.format(before)

            filemod.sed(path, before, after, limit=limit)

            with salt.utils.files.fopen(path, 'r') as newfile:
                self.assertEqual(
                    SED_CONTENT.replace(before, ''),
                    newfile.read()
                )

    def test_append_newline_at_eof(self):
        '''
        Check that file.append works consistently on files with and without
        newlines at end of file.
        '''
        # File ending with a newline
        with tempfile.NamedTemporaryFile(mode='w+b', delete=False) as tfile:
            tfile.write(salt.utils.to_bytes('foo' + os.linesep))
            tfile.flush()
<<<<<<< HEAD
            filemod.append(tfile.name, 'bar')
            with salt.utils.files.fopen(tfile.name) as tfile2:
                self.assertEqual(tfile2.read(), 'foo\nbar\n')
=======
        filemod.append(tfile.name, 'bar')
        expected = os.linesep.join(['foo', 'bar']) + os.linesep
        with salt.utils.fopen(tfile.name) as tfile2:
            self.assertEqual(tfile2.read(), expected)

>>>>>>> 25810985
        # File not ending with a newline
        with tempfile.NamedTemporaryFile(mode='w+b', delete=False) as tfile:
            tfile.write(salt.utils.to_bytes('foo'))
            tfile.flush()
        filemod.append(tfile.name, 'bar')
        with salt.utils.fopen(tfile.name) as tfile2:
            self.assertEqual(tfile2.read(), expected)

        # A newline should be added in empty files
        with tempfile.NamedTemporaryFile(mode='w+b', delete=False) as tfile:
            filemod.append(tfile.name, 'bar')
<<<<<<< HEAD
            with salt.utils.files.fopen(tfile.name) as tfile2:
                self.assertEqual(tfile2.read(), 'foo\nbar\n')
        # A newline should not be added in empty files
        with tempfile.NamedTemporaryFile(mode='w+') as tfile:
            filemod.append(tfile.name, 'bar')
            with salt.utils.files.fopen(tfile.name) as tfile2:
                self.assertEqual(tfile2.read(), 'bar\n')
=======
        with salt.utils.fopen(tfile.name) as tfile2:
            self.assertEqual(tfile2.read(), 'bar' + os.linesep)
>>>>>>> 25810985

    def test_extract_hash(self):
        '''
        Check various hash file formats.
        '''
        # With file name
        with tempfile.NamedTemporaryFile(mode='w+b', delete=False) as tfile:
            tfile.write(salt.utils.to_bytes(
                'rc.conf ef6e82e4006dee563d98ada2a2a80a27\n'
                'ead48423703509d37c4a90e6a0d53e143b6fc268 example.tar.gz\n'
                'fe05bcdcdc4928012781a5f1a2a77cbb5398e106 ./subdir/example.tar.gz\n'
                'ad782ecdac770fc6eb9a62e44f90873fb97fb26b foo.tar.bz2\n'
            ))
            tfile.flush()

        result = filemod.extract_hash(tfile.name, '', '/rc.conf')
        self.assertEqual(result, {
            'hsum': 'ef6e82e4006dee563d98ada2a2a80a27',
            'hash_type': 'md5'
        })

        result = filemod.extract_hash(tfile.name, '', '/example.tar.gz')
        self.assertEqual(result, {
            'hsum': 'ead48423703509d37c4a90e6a0d53e143b6fc268',
            'hash_type': 'sha1'
        })

        # All the checksums in this test file are sha1 sums. We run this
        # loop three times. The first pass tests auto-detection of hash
        # type by length of the hash. The second tests matching a specific
        # type. The third tests a failed attempt to match a specific type,
        # since sha256 was requested but sha1 is what is in the file.
        for hash_type in ('', 'sha1', 'sha256'):
            # Test the source_hash_name argument. Even though there are
            # matches in the source_hash file for both the file_name and
            # source params, they should be ignored in favor of the
            # source_hash_name.
            file_name = '/example.tar.gz'
            source = 'https://mydomain.tld/foo.tar.bz2?key1=val1&key2=val2'
            source_hash_name = './subdir/example.tar.gz'
            result = filemod.extract_hash(
                tfile.name,
                hash_type,
                file_name,
                source,
                source_hash_name)
            expected = {
                'hsum': 'fe05bcdcdc4928012781a5f1a2a77cbb5398e106',
                'hash_type': 'sha1'
            } if hash_type != 'sha256' else None
            self.assertEqual(result, expected)

            # Test both a file_name and source but no source_hash_name.
            # Even though there are matches for both file_name and
            # source_hash_name, file_name should be preferred.
            file_name = '/example.tar.gz'
            source = 'https://mydomain.tld/foo.tar.bz2?key1=val1&key2=val2'
            source_hash_name = None
            result = filemod.extract_hash(
                tfile.name,
                hash_type,
                file_name,
                source,
                source_hash_name)
            expected = {
                'hsum': 'ead48423703509d37c4a90e6a0d53e143b6fc268',
                'hash_type': 'sha1'
            } if hash_type != 'sha256' else None
            self.assertEqual(result, expected)

            # Test both a file_name and source but no source_hash_name.
            # Since there is no match for the file_name, the source is
            # matched.
            file_name = '/somefile.tar.gz'
            source = 'https://mydomain.tld/foo.tar.bz2?key1=val1&key2=val2'
            source_hash_name = None
            result = filemod.extract_hash(
                tfile.name,
                hash_type,
                file_name,
                source,
                source_hash_name)
            expected = {
                'hsum': 'ad782ecdac770fc6eb9a62e44f90873fb97fb26b',
                'hash_type': 'sha1'
            } if hash_type != 'sha256' else None
            self.assertEqual(result, expected)

        # Hash only, no file name (Maven repo checksum format)
        # Since there is no name match, the first checksum in the file will
        # always be returned, never the second.
        with tempfile.NamedTemporaryFile(mode='w+b', delete=False) as tfile:
            tfile.write(salt.utils.to_bytes(
                'ead48423703509d37c4a90e6a0d53e143b6fc268\n'
                'ad782ecdac770fc6eb9a62e44f90873fb97fb26b\n'))
            tfile.flush()

        for hash_type in ('', 'sha1', 'sha256'):
            result = filemod.extract_hash(tfile.name, hash_type, '/testfile')
            expected = {
                'hsum': 'ead48423703509d37c4a90e6a0d53e143b6fc268',
                'hash_type': 'sha1'
            } if hash_type != 'sha256' else None
            self.assertEqual(result, expected)

    def test_user_to_uid_int(self):
        '''
        Tests if user is passed as an integer
        '''
        user = 5034
        ret = filemod.user_to_uid(user)
        self.assertEqual(ret, user)

    def test_group_to_gid_int(self):
        '''
        Tests if group is passed as an integer
        '''
        group = 5034
        ret = filemod.group_to_gid(group)
        self.assertEqual(ret, group)

    def test_patch(self):
        with patch('os.path.isdir', return_value=False) as mock_isdir, \
                patch('salt.utils.path.which', return_value='/bin/patch') as mock_which:
            cmd_mock = MagicMock(return_value='test_retval')
            with patch.dict(filemod.__salt__, {'cmd.run_all': cmd_mock}):
                ret = filemod.patch('/path/to/file', '/path/to/patch')
            cmd = ['/bin/patch', '--forward', '--reject-file=-',
                '-i', '/path/to/patch', '/path/to/file']
            cmd_mock.assert_called_once_with(cmd, python_shell=False)
            self.assertEqual('test_retval', ret)

    def test_patch_dry_run(self):
        with patch('os.path.isdir', return_value=False) as mock_isdir, \
                patch('salt.utils.path.which', return_value='/bin/patch') as mock_which:
            cmd_mock = MagicMock(return_value='test_retval')
            with patch.dict(filemod.__salt__, {'cmd.run_all': cmd_mock}):
                ret = filemod.patch('/path/to/file', '/path/to/patch', dry_run=True)
            cmd = ['/bin/patch', '--dry-run', '--forward', '--reject-file=-',
                '-i', '/path/to/patch', '/path/to/file']
            cmd_mock.assert_called_once_with(cmd, python_shell=False)
            self.assertEqual('test_retval', ret)

    def test_patch_dir(self):
        with patch('os.path.isdir', return_value=True) as mock_isdir, \
                patch('salt.utils.path.which', return_value='/bin/patch') as mock_which:
            cmd_mock = MagicMock(return_value='test_retval')
            with patch.dict(filemod.__salt__, {'cmd.run_all': cmd_mock}):
                ret = filemod.patch('/path/to/dir', '/path/to/patch')
            cmd = ['/bin/patch', '--forward', '--reject-file=-',
                '-i', '/path/to/patch', '-d', '/path/to/dir', '--strip=0']
            cmd_mock.assert_called_once_with(cmd, python_shell=False)
            self.assertEqual('test_retval', ret)

    def test_apply_template_on_contents(self):
        '''
        Tests that the templating engine works on string contents
        '''
        contents = 'This is a {{ template }}.'
        defaults = {'template': 'templated file'}
        ret = filemod.apply_template_on_contents(
            contents,
            template='jinja',
            context={'opts': filemod.__opts__},
            defaults=defaults,
            saltenv='base')
        self.assertEqual(ret, 'This is a templated file.')

    def test_replace_line_in_empty_file(self):
        '''
        Tests that when calling file.line with ``mode=replace``,
        the function doesn't stack trace if the file is empty.
        Should return ``False``.

        See Issue #31135.
        '''
        # Create an empty temporary named file
        empty_file = tempfile.NamedTemporaryFile(delete=False,
                                                 mode='w+')

        # Assert that the file was created and is empty
        self.assertEqual(os.stat(empty_file.name).st_size, 0)

        # Now call the function on the empty file and assert
        # the return is False instead of stack-tracing
        self.assertFalse(filemod.line(empty_file.name,
                                      content='foo',
                                      match='bar',
                                      mode='replace'))

        # Close and remove the file
        empty_file.close()
        os.remove(empty_file.name)

    def test_delete_line_in_empty_file(self):
        '''
        Tests that when calling file.line with ``mode=delete``,
        the function doesn't stack trace if the file is empty.
        Should return ``False``.

        See Issue #38438.
        '''
        # Create an empty temporary named file
        empty_file = tempfile.NamedTemporaryFile(delete=False,
                                                 mode='w+')

        # Assert that the file was created and is empty
        self.assertEqual(os.stat(empty_file.name).st_size, 0)

        # Now call the function on the empty file and assert
        # the return is False instead of stack-tracing
        self.assertFalse(filemod.line(empty_file.name,
                                      content='foo',
                                      match='bar',
                                      mode='delete'))

        # Close and remove the file
        empty_file.close()
        os.remove(empty_file.name)


class FileBasicsTestCase(TestCase, LoaderModuleMockMixin):
    def setup_loader_modules(self):
        return {
            filemod: {
                '__salt__': {
                    'config.manage_mode': configmod.manage_mode,
                    'cmd.run': cmdmod.run,
                    'cmd.run_all': cmdmod.run_all
                },
                '__opts__': {
                    'test': False,
                    'file_roots': {'base': 'tmp'},
                    'pillar_roots': {'base': 'tmp'},
                    'cachedir': 'tmp',
                    'grains': {},
                },
                '__grains__': {'kernel': 'Linux'}
            }
        }

    def setUp(self):
        self.directory = tempfile.mkdtemp()
        self.addCleanup(shutil.rmtree, self.directory)
        self.addCleanup(delattr, self, 'directory')
        with tempfile.NamedTemporaryFile(delete=False, mode='w+') as self.tfile:
            self.tfile.write('Hi hello! I am a file.')
            self.tfile.close()
        self.addCleanup(os.remove, self.tfile.name)
        self.addCleanup(delattr, self, 'tfile')
        self.myfile = os.path.join(TMP, 'myfile')
        with salt.utils.files.fopen(self.myfile, 'w+') as fp:
            fp.write('Hello\n')
        self.addCleanup(os.remove, self.myfile)
        self.addCleanup(delattr, self, 'myfile')

    @skipIf(salt.utils.is_windows(), 'os.symlink is not available on Windows')
    def test_symlink_already_in_desired_state(self):
        os.symlink(self.tfile.name, self.directory + '/a_link')
        self.addCleanup(os.remove, self.directory + '/a_link')
        result = filemod.symlink(self.tfile.name, self.directory + '/a_link')
        self.assertTrue(result)

    def test_source_list_for_list_returns_file_from_dict_via_http(self):
        with patch('salt.modules.file.os.remove') as remove:
            remove.return_value = None
            with patch.dict(filemod.__salt__, {'cp.list_master': MagicMock(return_value=[]),
                                               'cp.list_master_dirs': MagicMock(return_value=[]),
                                               'cp.cache_file': MagicMock(return_value='/tmp/http.conf')}):
                ret = filemod.source_list(
                    [{'http://t.est.com/http/httpd.conf': 'filehash'}], '', 'base')
                self.assertEqual(list(ret), ['http://t.est.com/http/httpd.conf', 'filehash'])

    def test_source_list_for_list_returns_existing_file(self):
        with patch.dict(filemod.__salt__, {'cp.list_master': MagicMock(return_value=['http/httpd.conf.fallback']),
                                           'cp.list_master_dirs': MagicMock(return_value=[])}):
            ret = filemod.source_list(['salt://http/httpd.conf',
                                       'salt://http/httpd.conf.fallback'],
                                      'filehash', 'base')
            self.assertEqual(list(ret), ['salt://http/httpd.conf.fallback', 'filehash'])

    def test_source_list_for_list_returns_file_from_other_env(self):
        def list_master(env):
            dct = {'base': [], 'dev': ['http/httpd.conf']}
            return dct[env]

        with patch.dict(filemod.__salt__, {'cp.list_master': MagicMock(side_effect=list_master),
                                           'cp.list_master_dirs': MagicMock(return_value=[])}):
            ret = filemod.source_list(['salt://http/httpd.conf?saltenv=dev',
                                       'salt://http/httpd.conf.fallback'],
                                      'filehash', 'base')
            self.assertEqual(list(ret), ['salt://http/httpd.conf?saltenv=dev', 'filehash'])

    def test_source_list_for_list_returns_file_from_dict(self):
        with patch.dict(filemod.__salt__, {'cp.list_master': MagicMock(return_value=['http/httpd.conf']),
                                           'cp.list_master_dirs': MagicMock(return_value=[])}):
            ret = filemod.source_list(
                [{'salt://http/httpd.conf': ''}], 'filehash', 'base')
            self.assertEqual(list(ret), ['salt://http/httpd.conf', 'filehash'])

    def test_source_list_for_list_returns_existing_local_file_slash(self):
        with patch.dict(filemod.__salt__, {'cp.list_master': MagicMock(return_value=[]),
                                           'cp.list_master_dirs': MagicMock(return_value=[])}):
            ret = filemod.source_list([self.myfile + '-foo',
                                       self.myfile],
                                      'filehash', 'base')
            self.assertEqual(list(ret), [self.myfile, 'filehash'])

    def test_source_list_for_list_returns_existing_local_file_proto(self):
        with patch.dict(filemod.__salt__, {'cp.list_master': MagicMock(return_value=[]),
                                           'cp.list_master_dirs': MagicMock(return_value=[])}):
            ret = filemod.source_list(['file://' + self.myfile + '-foo',
                                       'file://' + self.myfile],
                                      'filehash', 'base')
            self.assertEqual(list(ret), ['file://' + self.myfile, 'filehash'])

    def test_source_list_for_list_returns_local_file_slash_from_dict(self):
        with patch.dict(filemod.__salt__, {'cp.list_master': MagicMock(return_value=[]),
                                           'cp.list_master_dirs': MagicMock(return_value=[])}):
            ret = filemod.source_list(
                [{self.myfile: ''}], 'filehash', 'base')
            self.assertEqual(list(ret), [self.myfile, 'filehash'])

    def test_source_list_for_list_returns_local_file_proto_from_dict(self):
        with patch.dict(filemod.__salt__, {'cp.list_master': MagicMock(return_value=[]),
                                           'cp.list_master_dirs': MagicMock(return_value=[])}):
            ret = filemod.source_list(
                [{'file://' + self.myfile: ''}], 'filehash', 'base')
            self.assertEqual(list(ret), ['file://' + self.myfile, 'filehash'])<|MERGE_RESOLUTION|>--- conflicted
+++ resolved
@@ -98,34 +98,18 @@
         with tempfile.NamedTemporaryFile('w+b', delete=False) as tfile:
             tfile.write(salt.utils.to_bytes(base + os.linesep))
             tfile.flush()
-<<<<<<< HEAD
-            filemod.replace(tfile.name, **args)
-            with salt.utils.files.fopen(tfile.name) as tfile2:
-                self.assertEqual(tfile2.read(), expected)
-=======
         filemod.replace(tfile.name, **args)
         expected = os.linesep.join([base, 'baz=\\g<value>']) + os.linesep
-        with salt.utils.fopen(tfile.name) as tfile2:
+        with salt.utils.files.fopen(tfile.name) as tfile2:
             self.assertEqual(tfile2.read(), expected)
         os.remove(tfile.name)
 
->>>>>>> 25810985
         # File not ending with a newline, no match
         with tempfile.NamedTemporaryFile('w+b', delete=False) as tfile:
             tfile.write(salt.utils.to_bytes(base))
             tfile.flush()
-<<<<<<< HEAD
-            filemod.replace(tfile.name, **args)
-            with salt.utils.files.fopen(tfile.name) as tfile2:
-                self.assertEqual(tfile2.read(), expected)
-        # A newline should not be added in empty files
-        with tempfile.NamedTemporaryFile('w+') as tfile:
-            filemod.replace(tfile.name, **args)
-            with salt.utils.files.fopen(tfile.name) as tfile2:
-                self.assertEqual(tfile2.read(), args['repl'] + '\n')
-=======
         filemod.replace(tfile.name, **args)
-        with salt.utils.fopen(tfile.name) as tfile2:
+        with salt.utils.files.fopen(tfile.name) as tfile2:
             self.assertEqual(tfile2.read(), expected)
         os.remove(tfile.name)
 
@@ -134,43 +118,30 @@
             pass
         filemod.replace(tfile.name, **args)
         expected = args['repl'] + os.linesep
-        with salt.utils.fopen(tfile.name) as tfile2:
+        with salt.utils.files.fopen(tfile.name) as tfile2:
             self.assertEqual(tfile2.read(), expected)
         os.remove(tfile.name)
 
->>>>>>> 25810985
         # Using not_found_content, rather than repl
         with tempfile.NamedTemporaryFile('w+b', delete=False) as tfile:
             tfile.write(salt.utils.to_bytes(base))
             tfile.flush()
-<<<<<<< HEAD
-            filemod.replace(tfile.name, **args)
-            with salt.utils.files.fopen(tfile.name) as tfile2:
-                self.assertEqual(tfile2.read(), expected)
-=======
         args['not_found_content'] = 'baz=3'
         expected = os.linesep.join([base, 'baz=3']) + os.linesep
         filemod.replace(tfile.name, **args)
-        with salt.utils.fopen(tfile.name) as tfile2:
+        with salt.utils.files.fopen(tfile.name) as tfile2:
             self.assertEqual(tfile2.read(), expected)
         os.remove(tfile.name)
 
->>>>>>> 25810985
         # not appending if matches
         with tempfile.NamedTemporaryFile('w+b', delete=False) as tfile:
             base = os.linesep.join(['foo=1', 'baz=42', 'bar=2'])
             tfile.write(salt.utils.to_bytes(base))
             tfile.flush()
-<<<<<<< HEAD
-            filemod.replace(tfile.name, **args)
-            with salt.utils.files.fopen(tfile.name) as tfile2:
-                self.assertEqual(tfile2.read(), expected)
-=======
         expected = base
         filemod.replace(tfile.name, **args)
-        with salt.utils.fopen(tfile.name) as tfile2:
+        with salt.utils.files.fopen(tfile.name) as tfile2:
             self.assertEqual(tfile2.read(), expected)
->>>>>>> 25810985
 
     def test_backup(self):
         fext = '.bak'
@@ -302,11 +273,7 @@
                              new_multiline_content,
                              backup=False)
 
-<<<<<<< HEAD
-        with salt.utils.files.fopen(self.tfile.name, 'r') as fp:
-=======
-        with salt.utils.fopen(self.tfile.name, 'rb') as fp:
->>>>>>> 25810985
+        with salt.utils.files.fopen(self.tfile.name, 'rb') as fp:
             filecontent = fp.read()
         self.assertIn(salt.utils.to_bytes(
             os.linesep.join([
@@ -340,19 +307,12 @@
                              backup=False,
                              append_if_not_found=True)
 
-<<<<<<< HEAD
-        with salt.utils.files.fopen(self.tfile.name, 'r') as fp:
-            self.assertIn('#-- START BLOCK 2'
-                          + "\n" + new_content
-                          + '#-- END BLOCK 2', fp.read())
-=======
-        with salt.utils.fopen(self.tfile.name, 'rb') as fp:
+        with salt.utils.files.fopen(self.tfile.name, 'rb') as fp:
             self.assertIn(salt.utils.to_bytes(
                 os.linesep.join([
                     '#-- START BLOCK 2',
                     '{0}#-- END BLOCK 2'.format(new_content)])),
                 fp.read())
->>>>>>> 25810985
 
     def test_replace_append_newline_at_eof(self):
         '''
@@ -371,34 +331,18 @@
         with tempfile.NamedTemporaryFile(mode='w+b', delete=False) as tfile:
             tfile.write(salt.utils.to_bytes(base + os.linesep))
             tfile.flush()
-<<<<<<< HEAD
-            filemod.blockreplace(tfile.name, **args)
-            with salt.utils.files.fopen(tfile.name) as tfile2:
-                self.assertEqual(tfile2.read(), expected)
-=======
         filemod.blockreplace(tfile.name, **args)
         expected = os.linesep.join([base, block])
-        with salt.utils.fopen(tfile.name) as tfile2:
+        with salt.utils.files.fopen(tfile.name) as tfile2:
             self.assertEqual(tfile2.read(), expected)
         os.remove(tfile.name)
 
->>>>>>> 25810985
         # File not ending with a newline
         with tempfile.NamedTemporaryFile(mode='w+b', delete=False) as tfile:
             tfile.write(salt.utils.to_bytes(base))
             tfile.flush()
-<<<<<<< HEAD
-            filemod.blockreplace(tfile.name, **args)
-            with salt.utils.files.fopen(tfile.name) as tfile2:
-                self.assertEqual(tfile2.read(), expected)
-        # A newline should not be added in empty files
-        with tempfile.NamedTemporaryFile(mode='w+') as tfile:
-            filemod.blockreplace(tfile.name, **args)
-            with salt.utils.files.fopen(tfile.name) as tfile2:
-                self.assertEqual(tfile2.read(), block)
-=======
         filemod.blockreplace(tfile.name, **args)
-        with salt.utils.fopen(tfile.name) as tfile2:
+        with salt.utils.files.fopen(tfile.name) as tfile2:
             self.assertEqual(tfile2.read(), expected)
         os.remove(tfile.name)
 
@@ -406,10 +350,9 @@
         with tempfile.NamedTemporaryFile(mode='w+b', delete=False) as tfile:
             pass
         filemod.blockreplace(tfile.name, **args)
-        with salt.utils.fopen(tfile.name) as tfile2:
+        with salt.utils.files.fopen(tfile.name) as tfile2:
             self.assertEqual(tfile2.read(), block)
         os.remove(tfile.name)
->>>>>>> 25810985
 
     def test_replace_prepend(self):
         new_content = "Well, I didn't vote for you."
@@ -424,18 +367,11 @@
             prepend_if_not_found=False,
             backup=False
         )
-<<<<<<< HEAD
-        with salt.utils.files.fopen(self.tfile.name, 'r') as fp:
-            self.assertNotIn(
-                '#-- START BLOCK 2' + "\n"
-                + new_content + '#-- END BLOCK 2',
-=======
-        with salt.utils.fopen(self.tfile.name, 'rb') as fp:
+        with salt.utils.files.fopen(self.tfile.name, 'rb') as fp:
             self.assertNotIn(salt.utils.to_bytes(
                 os.linesep.join([
                     '#-- START BLOCK 2',
                     '{0}#-- END BLOCK 2'.format(new_content)])),
->>>>>>> 25810985
                 fp.read())
 
         filemod.blockreplace(self.tfile.name,
@@ -444,11 +380,7 @@
                              backup=False,
                              prepend_if_not_found=True)
 
-<<<<<<< HEAD
-        with salt.utils.files.fopen(self.tfile.name, 'r') as fp:
-=======
-        with salt.utils.fopen(self.tfile.name, 'rb') as fp:
->>>>>>> 25810985
+        with salt.utils.files.fopen(self.tfile.name, 'rb') as fp:
             self.assertTrue(
                 fp.read().startswith(salt.utils.to_bytes(
                     os.linesep.join([
@@ -598,17 +530,11 @@
         with tempfile.NamedTemporaryFile(mode='w+b', delete=False) as tfile:
             tfile.write(salt.utils.to_bytes('foo' + os.linesep))
             tfile.flush()
-<<<<<<< HEAD
-            filemod.append(tfile.name, 'bar')
-            with salt.utils.files.fopen(tfile.name) as tfile2:
-                self.assertEqual(tfile2.read(), 'foo\nbar\n')
-=======
         filemod.append(tfile.name, 'bar')
         expected = os.linesep.join(['foo', 'bar']) + os.linesep
-        with salt.utils.fopen(tfile.name) as tfile2:
+        with salt.utils.files.fopen(tfile.name) as tfile2:
             self.assertEqual(tfile2.read(), expected)
 
->>>>>>> 25810985
         # File not ending with a newline
         with tempfile.NamedTemporaryFile(mode='w+b', delete=False) as tfile:
             tfile.write(salt.utils.to_bytes('foo'))
@@ -620,18 +546,8 @@
         # A newline should be added in empty files
         with tempfile.NamedTemporaryFile(mode='w+b', delete=False) as tfile:
             filemod.append(tfile.name, 'bar')
-<<<<<<< HEAD
-            with salt.utils.files.fopen(tfile.name) as tfile2:
-                self.assertEqual(tfile2.read(), 'foo\nbar\n')
-        # A newline should not be added in empty files
-        with tempfile.NamedTemporaryFile(mode='w+') as tfile:
-            filemod.append(tfile.name, 'bar')
-            with salt.utils.files.fopen(tfile.name) as tfile2:
-                self.assertEqual(tfile2.read(), 'bar\n')
-=======
-        with salt.utils.fopen(tfile.name) as tfile2:
+        with salt.utils.files.fopen(tfile.name) as tfile2:
             self.assertEqual(tfile2.read(), 'bar' + os.linesep)
->>>>>>> 25810985
 
     def test_extract_hash(self):
         '''
