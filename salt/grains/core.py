--- conflicted
+++ resolved
@@ -1754,15 +1754,11 @@
         # so that linux_distribution() does the /etc/lsb-release parsing, but
         # we do it anyway here for the sake for full portability.
         if 'osfullname' not in grains:
-<<<<<<< HEAD
             # If NI Linux RT distribution, set the grains['osfullname'] to 'nilrt'
             if grains.get('lsb_distrib_id', '').lower().startswith('nilrt'):
                 grains['osfullname'] = 'nilrt'
             else:
                 grains['osfullname'] = grains.get('lsb_distrib_id', osname).strip()
-=======
-            grains['osfullname'] = grains.get('lsb_distrib_id', osname).strip()
->>>>>>> c5746deb
         if 'osrelease' not in grains:
             # NOTE: This is a workaround for CentOS 7 os-release bug
             # https://bugs.centos.org/view.php?id=8359
