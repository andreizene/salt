--- conflicted
+++ resolved
@@ -810,14 +810,7 @@
                 pass
         if os.path.isfile('/proc/1/cgroup'):
             try:
-<<<<<<< HEAD
                 with salt.utils.files.fopen('/proc/1/cgroup', 'r') as fhr:
-                    if ':/lxc/' in fhr.read():
-                        grains['virtual_subtype'] = 'LXC'
-                with salt.utils.files.fopen('/proc/1/cgroup', 'r') as fhr:
-=======
-                with salt.utils.fopen('/proc/1/cgroup', 'r') as fhr:
->>>>>>> b49ee979
                     fhr_contents = fhr.read()
                 if ':/lxc/' in fhr_contents:
                     grains['virtual_subtype'] = 'LXC'
