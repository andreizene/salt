# -*- coding: utf-8 -*-
'''
The return data from the Highstate command is a standard data structure
which is parsed by the highstate outputter to deliver a clean and readable
set of information about the HighState run on minions.

Two configurations can be set to modify the highstate outputter. These values
can be set in the master config to change the output of the ``salt`` command or
set in the minion config to change the output of the ``salt-call`` command.

state_verbose:
    By default `state_verbose` is set to `True`, setting this to `False` will
    instruct the highstate outputter to omit displaying anything in green, this
    means that nothing with a result of True and no changes will not be printed
state_output:
    The highstate outputter has three output modes, `full`, `terse`, `mixed`,
    and `changes`. The default is set to full, which will display many lines of
    detailed information for each executed chunk. If the `state_output` option
    is set to `terse` then the output is greatly simplified and shown in only
    one line.  If `mixed` is used, then terse output will be used unless a
    state failed, in which case full output will be used.  If `changes` is used,
    then terse output will be used if there was no error and no changes,
    otherwise full output will be used.
state_tabular:
    If `state_output` uses the terse output, set this to `True` for an aligned
    output format.  If you wish to use a custom format, this can be set to a
    string.
'''

# Import python libs
import pprint

# Import salt libs
import salt.utils
import salt.output


def output(data):
    '''
    The HighState Outputter is only meant to
    be used with the state.highstate function, or a function that returns
    highstate return data.
    '''
    for host, hostdata in data.iteritems():
        return _format_host(host, hostdata)[0]


def _format_host(host, data):
    colors = salt.utils.get_colors(__opts__.get('color'))
    tabular = __opts__.get('state_tabular', False)
    rcounts = {}
    hcolor = colors['GREEN']
    hstrs = []
    changed = False
    if isinstance(data, list):
        # Errors have been detected, list them in RED!
        hcolor = colors['RED_BOLD']
        hstrs.append(('    {0}Data failed to compile:{1[ENDC]}'
                      .format(hcolor, colors)))
        for err in data:
            hstrs.append(('{0}----------\n    {1}{2[ENDC]}'
                          .format(hcolor, err, colors)))
    if isinstance(data, dict):
        # Strip out the result: True, without changes returns if
        # state_verbose is False
        if not __opts__.get('state_verbose', False):
            data = _strip_clean(data)
        # Verify that the needed data is present
        for tname, info in data.items():
            if not '__run_num__' in info:
                err = ('The State execution failed to record the order '
                       'in which all states were executed. The state '
                       'return missing data is:')
                hstrs.insert(0, pprint.pformat(info))
                hstrs.insert(0, err)
        # Everything rendered as it should display the output
        for tname in sorted(
                data,
                key=lambda k: data[k].get('__run_num__', 0)):
            ret = data[tname]
            # Increment result counts
            rcounts.setdefault(ret['result'], 0)
            rcounts[ret['result']] += 1
            tcolor = colors['GREEN']
            schanged, ctext = _format_changes(ret['changes'])
            changed = changed or schanged
            if schanged:
                tcolor = colors['CYAN']
            if ret['result'] is False:
                hcolor = colors['RED']
                tcolor = colors['RED']
            if ret['result'] is None:
                hcolor = colors['YELLOW']
                tcolor = colors['YELLOW']
            comps = tname.split('_|-')
            if __opts__.get('state_output', 'full').lower() == 'terse':
                # Print this chunk in a terse way and continue in the
                # loop
                msg = _format_terse(tcolor, comps, ret, colors, tabular)
                hstrs.append(msg)
                continue
            elif __opts__.get('state_output', 'full').lower() == 'mixed':
                # Print terse unless it failed
                if ret['result'] is not False:
                    msg = _format_terse(tcolor, comps, ret, colors, tabular)
                    hstrs.append(msg)
                    continue
<<<<<<< HEAD
                elif __opts__.get('state_output', 'full').lower() == 'mixed':
                    # Print terse unless it failed
                    if ret['result'] is not False:
                        msg = _format_terse(tcolor, comps,
                                            ret, colors, tabular)
                        hstrs.append(msg)
                        continue
                elif __opts__.get('state_output', 'full').lower() == 'changes':
                    # Print terse if no error and no changes, otherwise, be
                    # verbose
                    if ret['result'] and not ret['changes']:
                        msg = _format_terse(tcolor, comps, ret, colors, tabular)
                        hstrs.append(msg)
                        continue
                state_lines = [
                    '{tcolor}----------{colors[ENDC]}',
                    '    {tcolor}      ID: {comps[1]}{colors[ENDC]}',
                    '    {tcolor}Function: {comps[0]}.{comps[3]}{colors[ENDC]}',
                    '    {tcolor}  Result: {ret[result]!s}{colors[ENDC]}',
                    '    {tcolor} Comment: {comment}{colors[ENDC]}'
                ]
                # This isn't the prettiest way of doing this, but it's readable.
                if (comps[1] != comps[2]):
                    state_lines.insert(
                        3, '    {tcolor}    Name: {comps[2]}{colors[ENDC]}')
                svars = {
                    'tcolor': tcolor,
                    'comps': comps,
                    'ret': ret,
                    # This nukes any trailing \n and indents the others.
                    'comment': ret['comment'].strip().replace(
                        '\n',
                        '\n' + ' ' * 14),
                    'colors': colors
                }
                hstrs.extend([sline.format(**svars) for sline in state_lines])
                changes = '     Changes:   '
                if not isinstance(ret['changes'], dict):
                    changes += 'Invalid Changes data: {0}'.format(
                            ret['changes'])
                else:
                    pass_opts = __opts__
                    if __opts__['color']:
                        pass_opts['color'] = 'CYAN'
                    pass_opts['nested_indent'] = 14
                    changes += '\n'
                    changes += salt.output.out_format(
                            ret['changes'],
                            'nested',
                            pass_opts)
                hstrs.append(('{0}{1}{2[ENDC]}'
                              .format(tcolor, changes, colors)))

            # Append result counts to end of output
            colorfmt = '{0}{1}{2[ENDC]}'
            rlabel = {True: 'Succeeded', False: 'Failed', None: 'Not Run'}
            count_max_len = max([len(str(x)) for x in rcounts.values()] or [0])
            label_max_len = max([len(x) for x in rlabel.values()] or [0])
            line_max_len = label_max_len + count_max_len + 2  # +2 for ': '
            hstrs.append(
                colorfmt.format(
                    colors['CYAN'],
                    '\nSummary\n{0}'.format('-' * line_max_len),
                    colors
                )
=======
            elif __opts__.get('state_output', 'full').lower() == 'changes':
                # Print terse if no error and no changes, otherwise, be
                # verbose
                if ret['result'] and not schanged:
                    msg = _format_terse(tcolor, comps, ret, colors, tabular)
                    hstrs.append(msg)
                    continue
            state_lines = [
                '{tcolor}----------{colors[ENDC]}',
                '    {tcolor}      ID: {comps[1]}{colors[ENDC]}',
                '    {tcolor}Function: {comps[0]}.{comps[3]}{colors[ENDC]}',
                '    {tcolor}  Result: {ret[result]!s}{colors[ENDC]}',
                '    {tcolor} Comment: {comment}{colors[ENDC]}'
            ]
            # This isn't the prettiest way of doing this, but it's readable.
            if comps[1] != comps[2]:
                state_lines.insert(
                    3, '    {tcolor}    Name: {comps[2]}{colors[ENDC]}')
            try:
                comment = ret['comment'].strip().replace('\n', '\n' + ' ' * 14)
            except AttributeError:
                comment = ret['comment'].join(' ').replace('\n',
                                                           '\n' + ' ' * 13)
            svars = {
                'tcolor': tcolor,
                'comps': comps,
                'ret': ret,
                'comment': comment,
                # This nukes any trailing \n and indents the others.
                'colors': colors
            }
            hstrs.extend([sline.format(**svars) for sline in state_lines])
            changes = '     Changes:   ' + ctext
            hstrs.append(('{0}{1}{2[ENDC]}'
                          .format(tcolor, changes, colors)))

        # Append result counts to end of output
        colorfmt = '{0}{1}{2[ENDC]}'
        rlabel = {True: 'Succeeded', False: 'Failed', None: 'Not Run'}
        count_max_len = max([len(str(x)) for x in rcounts.values()] or [0])
        label_max_len = max([len(x) for x in rlabel.values()] or [0])
        line_max_len = label_max_len + count_max_len + 2  # +2 for ': '
        hstrs.append(
            colorfmt.format(
                colors['CYAN'],
                '\nSummary\n{0}'.format('-' * line_max_len),
                colors
>>>>>>> 2e0522ee
            )
        )

        def _counts(label, count):
            return '{0}: {1:>{2}}'.format(
                label,
                count,
                line_max_len - (len(label) + 2)
            )

        # Successful states
        hstrs.append(
            colorfmt.format(
                colors['GREEN'],
                _counts(rlabel[True], rcounts.get(True, 0)),
                colors
            )
        )

        # Failed states
        num_failed = rcounts.get(False, 0)
        hstrs.append(
            colorfmt.format(
                colors['RED'] if num_failed else colors['CYAN'],
                _counts(rlabel[False], num_failed),
                colors
            )
        )

        # test=True states
        if None in rcounts:
            hstrs.append(
                colorfmt.format(
                    colors['YELLOW'],
                    _counts(rlabel[None], rcounts.get(None, 0)),
                    colors
                )
            )

        totals = '{0}\nTotal: {1:>{2}}'.format('-' * line_max_len,
                                               sum(rcounts.values()),
                                               line_max_len - 7)
        hstrs.append(colorfmt.format(colors['CYAN'], totals, colors))

    hstrs.insert(0, ('{0}{1}:{2[ENDC]}'.format(hcolor, host, colors)))
    return '\n'.join(hstrs), changed


def _format_changes(changes):
    '''
    Format the changes dict based on what the data is
    '''
    global __opts__  # pylint: disable=W0601

    if not changes:
        return False, ''

    if not isinstance(changes, dict):
        return True, 'Invalid Changes data: {0}'.format(changes)

    ret = changes.get('ret')
    if ret is not None and changes.get('out') == 'highstate':
        ctext = ''
        changed = False
        for host, hostdata in ret.iteritems():
            s, c = _format_host(host, hostdata)
            ctext += '\n' + '\n'.join((' ' * 14 + l) for l in s.splitlines())
            changed = changed or c
    else:
        changed = True
        opts = __opts__.copy()
        # Pass the __opts__ dict. The loader will splat this modules __opts__ dict
        # anyway so have to restore it after the other outputter is done
        if __opts__['color']:
            __opts__['color'] = 'CYAN'
        __opts__['nested_indent'] = 14
        ctext = '\n'
        ctext += salt.output.out_format(
                changes,
                'nested',
                __opts__)
        __opts__ = opts
    return changed, ctext


def _strip_clean(returns):
    '''
    Check for the state_verbose option and strip out the result=True
    and changes={} members of the state return list.
    '''
    rm_tags = []
    for tag in returns:
        if returns[tag]['result'] and not returns[tag]['changes']:
            rm_tags.append(tag)
    for tag in rm_tags:
        returns.pop(tag)
    return returns


def _format_terse(tcolor, comps, ret, colors, tabular):
    '''
    Terse formatting of a message.
    '''
    result = "Clean"
    if ret['changes']:
        result = "Changed"
    if ret['result'] is False:
        result = "Failed"
    elif ret['result'] is None:
        result = "Differs"
    if tabular is True:
        fmt_string = '{0}{2:>10}.{3:<10} {4:7}   Name: {1}{5}'
    elif isinstance(tabular, str):
        fmt_string = tabular
    else:
        fmt_string = ' {0} Name: {1} - Function: {2}.{3} - Result: {4}{5}'
    msg = fmt_string.format(tcolor,
                            salt.output.strip_esc_sequence(comps[2]),
                            salt.output.strip_esc_sequence(comps[0]),
                            salt.output.strip_esc_sequence(comps[-1]),
                            salt.output.strip_esc_sequence(result),
                            colors['ENDC'],
<<<<<<< HEAD
                            salt.output.strip_esc_sequence(ret))

=======
                            ret)
>>>>>>> 2e0522ee
    return msg<|MERGE_RESOLUTION|>--- conflicted
+++ resolved
@@ -105,7 +105,6 @@
                     msg = _format_terse(tcolor, comps, ret, colors, tabular)
                     hstrs.append(msg)
                     continue
-<<<<<<< HEAD
                 elif __opts__.get('state_output', 'full').lower() == 'mixed':
                     # Print terse unless it failed
                     if ret['result'] is not False:
@@ -171,57 +170,7 @@
                     '\nSummary\n{0}'.format('-' * line_max_len),
                     colors
                 )
-=======
-            elif __opts__.get('state_output', 'full').lower() == 'changes':
-                # Print terse if no error and no changes, otherwise, be
-                # verbose
-                if ret['result'] and not schanged:
-                    msg = _format_terse(tcolor, comps, ret, colors, tabular)
-                    hstrs.append(msg)
-                    continue
-            state_lines = [
-                '{tcolor}----------{colors[ENDC]}',
-                '    {tcolor}      ID: {comps[1]}{colors[ENDC]}',
-                '    {tcolor}Function: {comps[0]}.{comps[3]}{colors[ENDC]}',
-                '    {tcolor}  Result: {ret[result]!s}{colors[ENDC]}',
-                '    {tcolor} Comment: {comment}{colors[ENDC]}'
-            ]
-            # This isn't the prettiest way of doing this, but it's readable.
-            if comps[1] != comps[2]:
-                state_lines.insert(
-                    3, '    {tcolor}    Name: {comps[2]}{colors[ENDC]}')
-            try:
-                comment = ret['comment'].strip().replace('\n', '\n' + ' ' * 14)
-            except AttributeError:
-                comment = ret['comment'].join(' ').replace('\n',
-                                                           '\n' + ' ' * 13)
-            svars = {
-                'tcolor': tcolor,
-                'comps': comps,
-                'ret': ret,
-                'comment': comment,
-                # This nukes any trailing \n and indents the others.
-                'colors': colors
-            }
-            hstrs.extend([sline.format(**svars) for sline in state_lines])
-            changes = '     Changes:   ' + ctext
-            hstrs.append(('{0}{1}{2[ENDC]}'
-                          .format(tcolor, changes, colors)))
-
-        # Append result counts to end of output
-        colorfmt = '{0}{1}{2[ENDC]}'
-        rlabel = {True: 'Succeeded', False: 'Failed', None: 'Not Run'}
-        count_max_len = max([len(str(x)) for x in rcounts.values()] or [0])
-        label_max_len = max([len(x) for x in rlabel.values()] or [0])
-        line_max_len = label_max_len + count_max_len + 2  # +2 for ': '
-        hstrs.append(
-            colorfmt.format(
-                colors['CYAN'],
-                '\nSummary\n{0}'.format('-' * line_max_len),
-                colors
->>>>>>> 2e0522ee
-            )
-        )
+            )
 
         def _counts(label, count):
             return '{0}: {1:>{2}}'.format(
@@ -342,10 +291,5 @@
                             salt.output.strip_esc_sequence(comps[-1]),
                             salt.output.strip_esc_sequence(result),
                             colors['ENDC'],
-<<<<<<< HEAD
                             salt.output.strip_esc_sequence(ret))
-
-=======
-                            ret)
->>>>>>> 2e0522ee
     return msg