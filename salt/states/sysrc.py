# -*- coding: utf-8 -*-
"""
State to work with sysrc

"""

# Import Python libs
from __future__ import absolute_import, print_function, unicode_literals

# Import 3rd-party libs
from salt.ext import six

# define the module's virtual name
__virtualname__ = "sysrc"


def __virtual__():
    """
    Only load if sysrc executable exists
<<<<<<< HEAD
    '''
    if __salt__['cmd.has_exec']('sysrc'):
        return True
    return (False, 'Command not found: sysrc')
=======
    """
    return __salt__["cmd.has_exec"]("sysrc")
>>>>>>> a670b4ae


def managed(name, value, **kwargs):
    """
    Ensure a sysrc variable is set to a specific value.

    name
        The variable name to set
    value
        Value to set the variable to
    file
        (optional) The rc file to add the variable to.
    jail
        (option) the name or JID of the jail to set the value in.

    Example:

    .. code-block:: yaml

        syslogd:
          sysrc.managed:
            - name: syslogd_flags
            - value: -ss
    """

    ret = {"name": name, "changes": {}, "result": False, "comment": ""}

    # Check the current state
    current_state = __salt__["sysrc.get"](name=name, **kwargs)
    if current_state is not None:
        for rcname, rcdict in six.iteritems(current_state):
            if rcdict[name] == value:
                ret["result"] = True
                ret["comment"] = "{0} is already set to the desired value.".format(name)
                return ret

    if __opts__["test"] is True:
        ret["comment"] = 'The value of "{0}" will be changed!'.format(name)
        ret["changes"] = {
            "old": current_state,
            "new": name + " = " + value + " will be set.",
        }

        # When test=true return none
        ret["result"] = None

        return ret

    new_state = __salt__["sysrc.set"](name=name, value=value, **kwargs)

    ret["comment"] = 'The value of "{0}" was changed!'.format(name)

    ret["changes"] = {"old": current_state, "new": new_state}

    ret["result"] = True

    return ret


def absent(name, **kwargs):
    """
    Ensure a sysrc variable is absent.

    name
        The variable name to set
    file
        (optional) The rc file to add the variable to.
    jail
        (option) the name or JID of the jail to set the value in.
    """

    ret = {"name": name, "changes": {}, "result": False, "comment": ""}

    # Check the current state
    current_state = __salt__["sysrc.get"](name=name, **kwargs)
    if current_state is None:
        ret["result"] = True
        ret["comment"] = '"{0}" is already absent.'.format(name)
        return ret

    if __opts__["test"] is True:
        ret["comment"] = '"{0}" will be removed!'.format(name)
        ret["changes"] = {
            "old": current_state,
            "new": '"{0}" will be removed.'.format(name),
        }

        # When test=true return none
        ret["result"] = None

        return ret

    new_state = __salt__["sysrc.remove"](name=name, **kwargs)

    ret["comment"] = '"{0}" was removed!'.format(name)

    ret["changes"] = {"old": current_state, "new": new_state}

    ret["result"] = True

    return ret<|MERGE_RESOLUTION|>--- conflicted
+++ resolved
@@ -17,15 +17,10 @@
 def __virtual__():
     """
     Only load if sysrc executable exists
-<<<<<<< HEAD
-    '''
-    if __salt__['cmd.has_exec']('sysrc'):
+    """
+    if __salt__["cmd.has_exec"]("sysrc"):
         return True
-    return (False, 'Command not found: sysrc')
-=======
-    """
-    return __salt__["cmd.has_exec"]("sysrc")
->>>>>>> a670b4ae
+    return (False, "Command not found: sysrc")
 
 
 def managed(name, value, **kwargs):
