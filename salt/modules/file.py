--- conflicted
+++ resolved
@@ -2338,11 +2338,7 @@
             try:
                 fh_ = salt.utils.atomicfile.atomic_open(path, 'wb')
                 for line in new_file:
-<<<<<<< HEAD
-                    fh_.write(salt.utils.stringutils.to_str(line))
-=======
-                    fh_.write(salt.utils.to_bytes(line))
->>>>>>> 25810985
+                    fh_.write(salt.utils.stringutils.to_bytes(line))
             finally:
                 fh_.close()
 
