--- conflicted
+++ resolved
@@ -127,11 +127,7 @@
     procf = '/proc/loadavg'
     if not os.path.isfile(procf):
         return {}
-<<<<<<< HEAD
-    comps = open(procf, 'r').read().strip()
-=======
     comps = salt.utils.fopen(procf, 'r').read().strip()
->>>>>>> 43b9c2a1
     load_avg = comps.split()
     return {'1-min':  _number(load_avg[0]),
             '5-min':  _number(load_avg[1]),
@@ -149,11 +145,7 @@
     procf = '/proc/stat'
     if not os.path.isfile(procf):
         return {}
-<<<<<<< HEAD
-    stats = open(procf, 'r').read().split('\n')
-=======
-    stats = salt.utils.fopen(procf, 'r').read().splitlines()
->>>>>>> 43b9c2a1
+    stats = salt.utils.fopen(procf, 'r').read().splitlines()
     ret = {}
     for line in stats:
         if not line:
@@ -190,11 +182,7 @@
     procf = '/proc/meminfo'
     if not os.path.isfile(procf):
         return {}
-<<<<<<< HEAD
-    stats = open(procf, 'r').read().split('\n')
-=======
-    stats = salt.utils.fopen(procf, 'r').read().splitlines()
->>>>>>> 43b9c2a1
+    stats = salt.utils.fopen(procf, 'r').read().splitlines()
     ret = {}
     for line in stats:
         if not line:
@@ -220,11 +208,7 @@
     procf = '/proc/cpuinfo'
     if not os.path.isfile(procf):
         return {}
-<<<<<<< HEAD
-    stats = open(procf, 'r').read().split('\n')
-=======
-    stats = salt.utils.fopen(procf, 'r').read().splitlines()
->>>>>>> 43b9c2a1
+    stats = salt.utils.fopen(procf, 'r').read().splitlines()
     ret = {}
     for line in stats:
         if not line:
@@ -249,11 +233,7 @@
     procf = '/proc/diskstats'
     if not os.path.isfile(procf):
         return {}
-<<<<<<< HEAD
-    stats = open(procf, 'r').read().split('\n')
-=======
-    stats = salt.utils.fopen(procf, 'r').read().splitlines()
->>>>>>> 43b9c2a1
+    stats = salt.utils.fopen(procf, 'r').read().splitlines()
     ret = {}
     for line in stats:
         if not line:
@@ -312,11 +292,7 @@
         # determine which mount points host the specified fstypes
         p = re.compile('|'.join(fnmatch.translate(fstype).format("(%s)")
                             for fstype in fstypes))
-<<<<<<< HEAD
-        with open(procf, 'r') as fp:
-=======
         with salt.utils.fopen(procf, 'r') as fp:
->>>>>>> 43b9c2a1
             for line in fp:
                 comps = line.split()
                 if len(comps) >= 3:
@@ -347,11 +323,7 @@
     procf = '/proc/vmstat'
     if not os.path.isfile(procf):
         return {}
-<<<<<<< HEAD
-    stats = open(procf, 'r').read().split('\n')
-=======
-    stats = salt.utils.fopen(procf, 'r').read().splitlines()
->>>>>>> 43b9c2a1
+    stats = salt.utils.fopen(procf, 'r').read().splitlines()
     ret = {}
     for line in stats:
         if not line:
@@ -372,11 +344,7 @@
     procf = '/proc/net/netstat'
     if not os.path.isfile(procf):
         return {}
-<<<<<<< HEAD
-    stats = open(procf, 'r').read().split('\n')
-=======
-    stats = salt.utils.fopen(procf, 'r').read().splitlines()
->>>>>>> 43b9c2a1
+    stats = salt.utils.fopen(procf, 'r').read().splitlines()
     ret = {}
     headers = ['']
     for line in stats:
@@ -409,11 +377,7 @@
     procf = '/proc/net/dev'
     if not os.path.isfile(procf):
         return {}
-<<<<<<< HEAD
-    stats = open(procf, 'r').read().split('\n')
-=======
-    stats = salt.utils.fopen(procf, 'r').read().splitlines()
->>>>>>> 43b9c2a1
+    stats = salt.utils.fopen(procf, 'r').read().splitlines()
     ret = {}
     for line in stats:
         if not line:
