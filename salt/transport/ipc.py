# -*- coding: utf-8 -*-
'''
IPC transport classes
'''

# Import Python libs
from __future__ import absolute_import, print_function, unicode_literals
import errno
import logging
import socket
import time

# Import 3rd-party libs
import msgpack

# Import Tornado libs
import tornado
import tornado.gen
import tornado.netutil
import tornado.concurrent
from tornado.locks import Lock
from tornado.ioloop import IOLoop, TimeoutError as TornadoTimeoutError
from tornado.iostream import IOStream, StreamClosedError
# Import Salt libs
import salt.transport.client
import salt.transport.frame
from salt.ext import six

log = logging.getLogger(__name__)


# 'tornado.concurrent.Future' doesn't support
# remove_done_callback() which we would have called
# in the timeout case. Due to this, we have this
# callback function outside of FutureWithTimeout.
def future_with_timeout_callback(future):
    if future._future_with_timeout is not None:
        future._future_with_timeout._done_callback(future)


class FutureWithTimeout(tornado.concurrent.Future):
    def __init__(self, io_loop, future, timeout):
        super(FutureWithTimeout, self).__init__()
        self.io_loop = io_loop
        self._future = future
        if timeout is not None:
            if timeout < 0.1:
                timeout = 0.1
            self._timeout_handle = self.io_loop.add_timeout(
                self.io_loop.time() + timeout, self._timeout_callback)
        else:
            self._timeout_handle = None

        if hasattr(self._future, '_future_with_timeout'):
            # Reusing a future that has previously been used.
            # Due to this, no need to call add_done_callback()
            # because we did that before.
            self._future._future_with_timeout = self
            if self._future.done():
                future_with_timeout_callback(self._future)
        else:
            self._future._future_with_timeout = self
            self._future.add_done_callback(future_with_timeout_callback)

    def _timeout_callback(self):
        self._timeout_handle = None
        # 'tornado.concurrent.Future' doesn't support
        # remove_done_callback(). So we set an attribute
        # inside the future itself to track what happens
        # when it completes.
        self._future._future_with_timeout = None
        self.set_exception(TornadoTimeoutError())

    def _done_callback(self, future):
        try:
            if self._timeout_handle is not None:
                self.io_loop.remove_timeout(self._timeout_handle)
                self._timeout_handle = None

            self.set_result(future.result())
        except Exception as exc:
            self.set_exception(exc)


class IPCServer(object):
    '''
    A Tornado IPC server very similar to Tornado's TCPServer class
    but using either UNIX domain sockets or TCP sockets
    '''
    def __init__(self, socket_path, io_loop=None, payload_handler=None):
        '''
        Create a new Tornado IPC server

        :param str/int socket_path: Path on the filesystem for the
                                    socket to bind to. This socket does
                                    not need to exist prior to calling
                                    this method, but parent directories
                                    should.
                                    It may also be of type 'int', in
                                    which case it is used as the port
                                    for a tcp localhost connection.
        :param IOLoop io_loop: A Tornado ioloop to handle scheduling
        :param func payload_handler: A function to customize handling of
                                     incoming data.
        '''
        self.socket_path = socket_path
        self._started = False
        self.payload_handler = payload_handler

        # Placeholders for attributes to be populated by method calls
        self.sock = None
        self.io_loop = io_loop or IOLoop.current()
        self._closing = False

    def start(self):
        '''
        Perform the work necessary to start up a Tornado IPC server

        Blocks until socket is established
        '''
        # Start up the ioloop
        log.trace('IPCServer: binding to socket: %s', self.socket_path)
        if isinstance(self.socket_path, int):
            self.sock = socket.socket(socket.AF_INET, socket.SOCK_STREAM)
            self.sock.setsockopt(socket.SOL_SOCKET, socket.SO_REUSEADDR, 1)
            self.sock.setblocking(0)
            self.sock.bind(('127.0.0.1', self.socket_path))
            # Based on default used in tornado.netutil.bind_sockets()
            self.sock.listen(128)
        else:
            self.sock = tornado.netutil.bind_unix_socket(self.socket_path)

        with salt.utils.asynchronous.current_ioloop(self.io_loop):
            tornado.netutil.add_accept_handler(
                self.sock,
                self.handle_connection,
            )
        self._started = True

    @tornado.gen.coroutine
    def handle_stream(self, stream):
        '''
        Override this to handle the streams as they arrive

        :param IOStream stream: An IOStream for processing

        See https://tornado.readthedocs.io/en/latest/iostream.html#tornado.iostream.IOStream
        for additional details.
        '''
        @tornado.gen.coroutine
        def _null(msg):
            raise tornado.gen.Return(None)

        def write_callback(stream, header):
            if header.get('mid'):
                @tornado.gen.coroutine
                def return_message(msg):
                    pack = salt.transport.frame.frame_msg_ipc(
                        msg,
                        header={'mid': header['mid']},
                        raw_body=True,
                    )
                    yield stream.write(pack)
                return return_message
            else:
                return _null
        # msgpack deprecated `encoding` starting with version 0.5.2
        if msgpack.version >= (0, 5, 2):
            # Under Py2 we still want raw to be set to True
            msgpack_kwargs = {'raw': six.PY2}
        else:
            if six.PY2:
                msgpack_kwargs = {'encoding': None}
            else:
                msgpack_kwargs = {'encoding': 'utf-8'}
        unpacker = msgpack.Unpacker(**msgpack_kwargs)
        while not stream.closed():
            try:
                wire_bytes = yield stream.read_bytes(4096, partial=True)
                unpacker.feed(wire_bytes)
                for framed_msg in unpacker:
                    body = framed_msg['body']
                    self.io_loop.spawn_callback(self.payload_handler, body, write_callback(stream, framed_msg['head']))
            except StreamClosedError:
                log.trace('Client disconnected from IPC %s', self.socket_path)
                break
            except socket.error as exc:
                # On occasion an exception will occur with
                # an error code of 0, it's a spurious exception.
                if exc.errno == 0:
                    log.trace('Exception occured with error number 0, '
                              'spurious exception: %s', exc)
                else:
                    log.error('Exception occurred while '
                              'handling stream: %s', exc)
            except Exception as exc:
                log.error('Exception occurred while '
                          'handling stream: %s', exc)

    def handle_connection(self, connection, address):
        log.trace('IPCServer: Handling connection '
                  'to address: %s', address)
        try:
            with salt.utils.asynchronous.current_ioloop(self.io_loop):
                stream = IOStream(
                    connection,
                )
            self.io_loop.spawn_callback(self.handle_stream, stream)
        except Exception as exc:
            log.error('IPC streaming error: %s', exc)

    def close(self):
        '''
        Routines to handle any cleanup before the instance shuts down.
        Sockets and filehandles should be closed explicitly, to prevent
        leaks.
        '''
        if self._closing:
            return
        self._closing = True
        if hasattr(self.sock, 'close'):
            self.sock.close()

    # pylint: disable=W1701
    def __del__(self):
<<<<<<< HEAD
        try:
            self.close()
        except TypeError:
            # This is raised when Python's GC has collected objects which
            # would be needed when calling self.close()
            pass
=======
        self.close()
    # pylint: enable=W1701
>>>>>>> 4f400598


class IPCClient(object):
    '''
    A Tornado IPC client very similar to Tornado's TCPClient class
    but using either UNIX domain sockets or TCP sockets

    This was written because Tornado does not have its own IPC
    server/client implementation.

    :param IOLoop io_loop: A Tornado ioloop to handle scheduling
    :param str/int socket_path: A path on the filesystem where a socket
                                belonging to a running IPCServer can be
                                found.
                                It may also be of type 'int', in which
                                case it is used as the port for a tcp
                                localhost connection.
    '''
    def __init__(self, socket_path, io_loop=None):
        '''
        Create a new IPC client

        IPC clients cannot bind to ports, but must connect to
        existing IPC servers. Clients can then send messages
        to the server.

        '''
        self.io_loop = io_loop or tornado.ioloop.IOLoop.current()
        self.socket_path = socket_path
        self._closing = False
        self.stream = None
        # msgpack deprecated `encoding` starting with version 0.5.2
        if msgpack.version >= (0, 5, 2):
            # Under Py2 we still want raw to be set to True
            msgpack_kwargs = {'raw': six.PY2}
        else:
            if six.PY2:
                msgpack_kwargs = {'encoding': None}
            else:
                msgpack_kwargs = {'encoding': 'utf-8'}
        self.unpacker = msgpack.Unpacker(**msgpack_kwargs)

    def connected(self):
        return self.stream is not None and not self.stream.closed()

    def connect(self, callback=None, timeout=None):
        '''
        Connect to the IPC socket
        '''
        if hasattr(self, '_connecting_future') and not self._connecting_future.done():  # pylint: disable=E0203
            future = self._connecting_future  # pylint: disable=E0203
        else:
            if hasattr(self, '_connecting_future'):
                # read previous future result to prevent the "unhandled future exception" error
                self._connecting_future.exception()  # pylint: disable=E0203
            future = tornado.concurrent.Future()
            self._connecting_future = future
            self._connect(timeout=timeout)

        if callback is not None:
            def handle_future(future):
                response = future.result()
                self.io_loop.add_callback(callback, response)
            future.add_done_callback(handle_future)

        return future

    @tornado.gen.coroutine
    def _connect(self, timeout=None):
        '''
        Connect to a running IPCServer
        '''
        if isinstance(self.socket_path, int):
            sock_type = socket.AF_INET
            sock_addr = ('127.0.0.1', self.socket_path)
        else:
            sock_type = socket.AF_UNIX
            sock_addr = self.socket_path

        self.stream = None
        if timeout is not None:
            timeout_at = time.time() + timeout

        while True:
            if self._closing:
                break

            if self.stream is None:
                with salt.utils.asynchronous.current_ioloop(self.io_loop):
                    self.stream = IOStream(
                        socket.socket(sock_type, socket.SOCK_STREAM)
                    )
            try:
                log.trace('IPCClient: Connecting to socket: %s', self.socket_path)
                yield self.stream.connect(sock_addr)
                self._connecting_future.set_result(True)
                break
            except Exception as e:
                if self.stream.closed():
                    self.stream = None

                if timeout is None or time.time() > timeout_at:
                    if self.stream is not None:
                        self.stream.close()
                        self.stream = None
                    self._connecting_future.set_exception(e)
                    break

                yield tornado.gen.sleep(1)

    # pylint: disable=W1701
    def __del__(self):
        try:
            self.close()
        except socket.error as exc:
            if exc.errno != errno.EBADF:
                # If its not a bad file descriptor error, raise
                raise
        except TypeError:
            # This is raised when Python's GC has collected objects which
            # would be needed when calling self.close()
            pass
    # pylint: enable=W1701

    def close(self):
        '''
        Routines to handle any cleanup before the instance shuts down.
        Sockets and filehandles should be closed explicitly, to prevent
        leaks.
        '''
        if self._closing:
            return

        self._closing = True

        log.debug('Closing %s instance', self.__class__.__name__)

        if self.stream is not None and not self.stream.closed():
            self.stream.close()


class IPCMessageClient(IPCClient):
    '''
    Salt IPC message client

    Create an IPC client to send messages to an IPC server

    An example of a very simple IPCMessageClient connecting to an IPCServer. This
    example assumes an already running IPCMessage server.

    IMPORTANT: The below example also assumes a running IOLoop process.

    # Import Tornado libs
    import tornado.ioloop

    # Import Salt libs
    import salt.config
    import salt.transport.ipc

    io_loop = tornado.ioloop.IOLoop.current()

    ipc_server_socket_path = '/var/run/ipc_server.ipc'

    ipc_client = salt.transport.ipc.IPCMessageClient(ipc_server_socket_path, io_loop=io_loop)

    # Connect to the server
    ipc_client.connect()

    # Send some data
    ipc_client.send('Hello world')
    '''
    # FIXME timeout unimplemented
    # FIXME tries unimplemented
    @tornado.gen.coroutine
    def send(self, msg, timeout=None, tries=None):
        '''
        Send a message to an IPC socket

        If the socket is not currently connected, a connection will be established.

        :param dict msg: The message to be sent
        :param int timeout: Timeout when sending message (Currently unimplemented)
        '''
        if not self.connected():
            yield self.connect()
        pack = salt.transport.frame.frame_msg_ipc(msg, raw_body=True)
        yield self.stream.write(pack)


class IPCMessageServer(IPCServer):
    '''
    Salt IPC message server

    Creates a message server which can create and bind to a socket on a given
    path and then respond to messages asynchronously.

    An example of a very simple IPCServer which prints received messages to
    a console:

        # Import Tornado libs
        import tornado.ioloop

        # Import Salt libs
        import salt.transport.ipc
        import salt.config

        opts = salt.config.master_opts()

        io_loop = tornado.ioloop.IOLoop.current()
        ipc_server_socket_path = '/var/run/ipc_server.ipc'
        ipc_server = salt.transport.ipc.IPCMessageServer(opts, io_loop=io_loop
                                                         stream_handler=print_to_console)
        # Bind to the socket and prepare to run
        ipc_server.start(ipc_server_socket_path)

        # Start the server
        io_loop.start()

        # This callback is run whenever a message is received
        def print_to_console(payload):
            print(payload)

    See IPCMessageClient() for an example of sending messages to an IPCMessageServer instance
    '''


class IPCMessagePublisher(object):
    '''
    A Tornado IPC Publisher similar to Tornado's TCPServer class
    but using either UNIX domain sockets or TCP sockets
    '''
    def __init__(self, opts, socket_path, io_loop=None):
        '''
        Create a new Tornado IPC server
        :param dict opts: Salt options
        :param str/int socket_path: Path on the filesystem for the
                                    socket to bind to. This socket does
                                    not need to exist prior to calling
                                    this method, but parent directories
                                    should.
                                    It may also be of type 'int', in
                                    which case it is used as the port
                                    for a tcp localhost connection.
        :param IOLoop io_loop: A Tornado ioloop to handle scheduling
        '''
        self.opts = opts
        self.socket_path = socket_path
        self._started = False

        # Placeholders for attributes to be populated by method calls
        self.sock = None
        self.io_loop = io_loop or IOLoop.current()
        self._closing = False
        self.streams = set()

    def start(self):
        '''
        Perform the work necessary to start up a Tornado IPC server

        Blocks until socket is established
        '''
        # Start up the ioloop
        log.trace('IPCMessagePublisher: binding to socket: %s', self.socket_path)
        if isinstance(self.socket_path, int):
            self.sock = socket.socket(socket.AF_INET, socket.SOCK_STREAM)
            self.sock.setsockopt(socket.SOL_SOCKET, socket.SO_REUSEADDR, 1)
            self.sock.setblocking(0)
            self.sock.bind(('127.0.0.1', self.socket_path))
            # Based on default used in tornado.netutil.bind_sockets()
            self.sock.listen(128)
        else:
            self.sock = tornado.netutil.bind_unix_socket(self.socket_path)

        with salt.utils.asynchronous.current_ioloop(self.io_loop):
            tornado.netutil.add_accept_handler(
                self.sock,
                self.handle_connection,
            )
        self._started = True

    @tornado.gen.coroutine
    def _write(self, stream, pack):
        try:
            yield stream.write(pack)
        except StreamClosedError:
            log.trace('Client disconnected from IPC %s', self.socket_path)
            self.streams.discard(stream)
        except Exception as exc:
            log.error('Exception occurred while handling stream: %s', exc)
            if not stream.closed():
                stream.close()
            self.streams.discard(stream)

    def publish(self, msg):
        '''
        Send message to all connected sockets
        '''
        if not len(self.streams):
            return

        pack = salt.transport.frame.frame_msg_ipc(msg, raw_body=True)

        for stream in self.streams:
            self.io_loop.spawn_callback(self._write, stream, pack)

    def handle_connection(self, connection, address):
        log.trace('IPCServer: Handling connection to address: %s', address)
        try:
            kwargs = {}
            if self.opts['ipc_write_buffer'] > 0:
                kwargs['max_write_buffer_size'] = self.opts['ipc_write_buffer']
                log.trace('Setting IPC connection write buffer: %s', (self.opts['ipc_write_buffer']))
            with salt.utils.asynchronous.current_ioloop(self.io_loop):
                stream = IOStream(
                    connection,
                    **kwargs
                )
            self.streams.add(stream)

            def discard_after_closed():
                self.streams.discard(stream)

            stream.set_close_callback(discard_after_closed)
        except Exception as exc:
            log.error('IPC streaming error: %s', exc)

    def close(self):
        '''
        Routines to handle any cleanup before the instance shuts down.
        Sockets and filehandles should be closed explicitly, to prevent
        leaks.
        '''
        if self._closing:
            return
        self._closing = True
        for stream in self.streams:
            stream.close()
        self.streams.clear()
        if hasattr(self.sock, 'close'):
            self.sock.close()

    # pylint: disable=W1701
    def __del__(self):
<<<<<<< HEAD
        try:
            self.close()
        except TypeError:
            # This is raised when Python's GC has collected objects which
            # would be needed when calling self.close()
            pass
=======
        self.close()
    # pylint: enable=W1701
>>>>>>> 4f400598


class IPCMessageSubscriber(IPCClient):
    '''
    Salt IPC message subscriber

    Create an IPC client to receive messages from IPC publisher

    An example of a very simple IPCMessageSubscriber connecting to an IPCMessagePublisher.
    This example assumes an already running IPCMessagePublisher.

    IMPORTANT: The below example also assumes the IOLoop is NOT running.

    # Import Tornado libs
    import tornado.ioloop

    # Import Salt libs
    import salt.config
    import salt.transport.ipc

    # Create a new IO Loop.
    # We know that this new IO Loop is not currently running.
    io_loop = tornado.ioloop.IOLoop()

    ipc_publisher_socket_path = '/var/run/ipc_publisher.ipc'

    ipc_subscriber = salt.transport.ipc.IPCMessageSubscriber(ipc_server_socket_path, io_loop=io_loop)

    # Connect to the server
    # Use the associated IO Loop that isn't running.
    io_loop.run_sync(ipc_subscriber.connect)

    # Wait for some data
    package = ipc_subscriber.read_sync()
    '''
    def __init__(self, socket_path, io_loop=None):
        super(IPCMessageSubscriber, self).__init__(
            socket_path, io_loop=io_loop)
        self._read_stream_future = None
        self._saved_data = []
        self._read_in_progress = Lock()

    @tornado.gen.coroutine
    def _read(self, timeout, callback=None):
        try:
            yield self._read_in_progress.acquire(timeout=0.00000001)
        except tornado.gen.TimeoutError:
            raise tornado.gen.Return(None)

<<<<<<< HEAD
=======
        log.debug('IPC Subscriber is starting reading')
>>>>>>> 4f400598
        exc_to_raise = None
        ret = None
        try:
            while True:
                if self._read_stream_future is None:
                    self._read_stream_future = self.stream.read_bytes(4096, partial=True)

                if timeout is None:
                    wire_bytes = yield self._read_stream_future
                else:
                    wire_bytes = yield FutureWithTimeout(self.io_loop,
                                                         self._read_stream_future,
                                                         timeout)
                self._read_stream_future = None

                # Remove the timeout once we get some data or an exception
                # occurs. We will assume that the rest of the data is already
                # there or is coming soon if an exception doesn't occur.
                timeout = None

                self.unpacker.feed(wire_bytes)
                first_sync_msg = True
                for framed_msg in self.unpacker:
                    if callback:
                        self.io_loop.spawn_callback(callback, framed_msg['body'])
                    elif first_sync_msg:
                        ret = framed_msg['body']
                        first_sync_msg = False
                    else:
                        self._saved_data.append(framed_msg['body'])
                if not first_sync_msg:
                    # We read at least one piece of data and we're on sync run
                    break
        except TornadoTimeoutError:
            # In the timeout case, just return None.
            # Keep 'self._read_stream_future' alive.
            ret = None
        except StreamClosedError as exc:
            log.trace('Subscriber disconnected from IPC %s', self.socket_path)
            self._read_stream_future = None
            exc_to_raise = exc
        except Exception as exc:
            log.error('Exception occurred in Subscriber while handling stream: %s', exc)
            self._read_stream_future = None
            exc_to_raise = exc

        self._read_in_progress.release()

        if exc_to_raise is not None:
            raise exc_to_raise  # pylint: disable=E0702
        raise tornado.gen.Return(ret)

    def read_sync(self, timeout=None):
        '''
        Read a message from an IPC socket

        The socket must already be connected.
        The associated IO Loop must NOT be running.
        :param int timeout: Timeout when receiving message
        :return: message data if successful. None if timed out. Will raise an
                 exception for all other error conditions.
        '''
        if self._saved_data:
            return self._saved_data.pop(0)
        return self.io_loop.run_sync(lambda: self._read(timeout))

    @tornado.gen.coroutine
    def read_async(self, callback):
        '''
        Asynchronously read messages and invoke a callback when they are ready.

        :param callback: A callback with the received data
        '''
        while not self.connected():
            try:
                yield self.connect(timeout=5)
            except StreamClosedError:
                log.trace('Subscriber closed stream on IPC %s before connect', self.socket_path)
                yield tornado.gen.sleep(1)
            except Exception as exc:
                log.error('Exception occurred while Subscriber connecting: %s', exc)
                yield tornado.gen.sleep(1)
        yield self._read(None, callback)

    def close(self):
        '''
        Routines to handle any cleanup before the instance shuts down.
        Sockets and filehandles should be closed explicitly, to prevent
        leaks.
        '''
        if self._closing:
            return
        super(IPCMessageSubscriber, self).close()
        # This will prevent this message from showing up:
        # '[ERROR   ] Future exception was never retrieved:
        # StreamClosedError'
        if self._read_stream_future is not None and self._read_stream_future.done():
            exc = self._read_stream_future.exception()
            if exc and not isinstance(exc, StreamClosedError):
                log.error("Read future returned exception %r", exc)

    # pylint: disable=W1701
    def __del__(self):
        if IPCMessageSubscriber in globals():
<<<<<<< HEAD
            self.close()
=======
            self.close()
    # pylint: enable=W1701
>>>>>>> 4f400598
<|MERGE_RESOLUTION|>--- conflicted
+++ resolved
@@ -223,17 +223,13 @@
 
     # pylint: disable=W1701
     def __del__(self):
-<<<<<<< HEAD
         try:
             self.close()
         except TypeError:
             # This is raised when Python's GC has collected objects which
             # would be needed when calling self.close()
             pass
-=======
-        self.close()
     # pylint: enable=W1701
->>>>>>> 4f400598
 
 
 class IPCClient(object):
@@ -577,17 +573,13 @@
 
     # pylint: disable=W1701
     def __del__(self):
-<<<<<<< HEAD
         try:
             self.close()
         except TypeError:
             # This is raised when Python's GC has collected objects which
             # would be needed when calling self.close()
             pass
-=======
-        self.close()
     # pylint: enable=W1701
->>>>>>> 4f400598
 
 
 class IPCMessageSubscriber(IPCClient):
@@ -637,10 +629,6 @@
         except tornado.gen.TimeoutError:
             raise tornado.gen.Return(None)
 
-<<<<<<< HEAD
-=======
-        log.debug('IPC Subscriber is starting reading')
->>>>>>> 4f400598
         exc_to_raise = None
         ret = None
         try:
@@ -745,9 +733,5 @@
     # pylint: disable=W1701
     def __del__(self):
         if IPCMessageSubscriber in globals():
-<<<<<<< HEAD
             self.close()
-=======
-            self.close()
-    # pylint: enable=W1701
->>>>>>> 4f400598
+    # pylint: enable=W1701