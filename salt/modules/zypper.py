# -*- coding: utf-8 -*-
'''
Package support for openSUSE via the zypper package manager

:depends: - ``rpm`` Python module.  Install with ``zypper install rpm-python``

.. important::
    If you feel that Salt should be using this module to manage packages on a
    minion, and it is using a different module (or gives an error similar to
    *'pkg.install' is not available*), see :ref:`here
    <module-provider-override>`.

'''

# Import python libs
from __future__ import absolute_import
import copy
import fnmatch
import logging
import re
import os
import time
import datetime

# Import 3rd-party libs
# pylint: disable=import-error,redefined-builtin,no-name-in-module
import salt.ext.six as six
from salt.exceptions import SaltInvocationError
import salt.utils.event
from salt.ext.six.moves import configparser
from salt.ext.six.moves.urllib.parse import urlparse as _urlparse
# pylint: enable=import-error,redefined-builtin,no-name-in-module

from xml.dom import minidom as dom
from xml.parsers.expat import ExpatError

# Import salt libs
import salt.utils
import salt.utils.pkg
import salt.utils.systemd
from salt.exceptions import (
    CommandExecutionError, MinionError)

log = logging.getLogger(__name__)

HAS_ZYPP = False
ZYPP_HOME = '/etc/zypp'
LOCKS = '{0}/locks'.format(ZYPP_HOME)
REPOS = '{0}/repos.d'.format(ZYPP_HOME)
DEFAULT_PRIORITY = 99

# Define the module's virtual name
__virtualname__ = 'pkg'


def __virtual__():
    '''
    Set the virtual pkg module if the os is openSUSE
    '''
    if __grains__.get('os_family', '') != 'Suse':
        return (False, "Module zypper: non SUSE OS not suppored by zypper package manager")
    # Not all versions of SUSE use zypper, check that it is available
    if not salt.utils.which('zypper'):
        return (False, "Module zypper: zypper package manager not found")
    return __virtualname__


class _Zypper(object):
    '''
    Zypper parallel caller.
    Validates the result and either raises an exception or reports an error.
    Allows serial zypper calls (first came, first won).
    '''

    SUCCESS_EXIT_CODES = [0, 100, 101, 102, 103]
    LOCK_EXIT_CODE = 7
    XML_DIRECTIVES = ['-x', '--xmlout']
    ZYPPER_LOCK = '/var/run/zypp.pid'
    TAG_RELEASED = 'zypper/released'
    TAG_BLOCKED = 'zypper/blocked'

    def __init__(self):
        '''
        Constructor
        '''
        self.__called = False
        self._reset()

    def _reset(self):
        '''
        Resets values of the call setup.

        :return:
        '''
        self.__cmd = ['zypper', '--non-interactive']
        self.__exit_code = 0
        self.__call_result = dict()
        self.__error_msg = ''
        self.__env = {'SALT_RUNNING': "1"}  # Subject to change

        # Call config
        self.__xml = False
        self.__no_lock = False
        self.__no_raise = False
        self.__refresh = False
        self.__ignore_repo_failure = False
        self.__systemd_scope = False

    def __call__(self, *args, **kwargs):
        '''
        :param args:
        :param kwargs:
        :return:
        '''
        # Ignore exit code for 106 (repo is not available)
        if 'no_repo_failure' in kwargs:
            self.__ignore_repo_failure = kwargs['no_repo_failure']
        if 'systemd_scope' in kwargs:
            self.__systemd_scope = kwargs['systemd_scope']
        return self

    def __getattr__(self, item):
        '''
        Call configurator.

        :param item:
        :return:
        '''
        # Reset after the call
        if self.__called:
            self._reset()
            self.__called = False

        if item == 'xml':
            self.__xml = True
        elif item == 'nolock':
            self.__no_lock = True
        elif item == 'noraise':
            self.__no_raise = True
        elif item == 'refreshable':
            self.__refresh = True
        elif item == 'call':
            return self.__call
        else:
            return self.__dict__[item]

        # Prevent the use of "refreshable" together with "nolock".
        if self.__no_lock:
            self.__no_lock = not self.__refresh

        return self

    @property
    def exit_code(self):
        return self.__exit_code

    @exit_code.setter
    def exit_code(self, exit_code):
        self.__exit_code = int(exit_code or '0')

    @property
    def error_msg(self):
        return self.__error_msg

    @error_msg.setter
    def error_msg(self, msg):
        if self._is_error():
            self.__error_msg = msg and os.linesep.join(msg) or "Check Zypper's logs."

    @property
    def stdout(self):
        return self.__call_result.get('stdout', '')

    @property
    def stderr(self):
        return self.__call_result.get('stderr', '')

    @property
    def pid(self):
        return self.__call_result.get('pid', '')

    def _is_error(self):
        '''
        Is this is an error code?

        :return:
        '''
        return self.exit_code not in self.SUCCESS_EXIT_CODES

    def _is_lock(self):
        '''
        Is this is a lock error code?

        :return:
        '''
        return self.exit_code == self.LOCK_EXIT_CODE

    def _is_xml_mode(self):
        '''
        Is Zypper's output is in XML format?

        :return:
        '''
        return [itm for itm in self.XML_DIRECTIVES if itm in self.__cmd] and True or False

    def _check_result(self):
        '''
        Check and set the result of a zypper command. In case of an error,
        either raise a CommandExecutionError or extract the error.

        result
            The result of a zypper command called with cmd.run_all
        '''
        if not self.__call_result:
            raise CommandExecutionError('No output result from Zypper?')

        self.exit_code = self.__call_result['retcode']
        if self._is_lock():
            return False

        if self._is_error():
            _error_msg = list()
            if not self._is_xml_mode():
                msg = self.__call_result['stderr'] and self.__call_result['stderr'].strip() or ""
                if msg:
                    _error_msg.append(msg)
            else:
                try:
                    doc = dom.parseString(self.__call_result['stdout'])
                except ExpatError as err:
                    log.error(err)
                    doc = None
                if doc:
                    msg_nodes = doc.getElementsByTagName('message')
                    for node in msg_nodes:
                        if node.getAttribute('type') == 'error':
                            _error_msg.append(node.childNodes[0].nodeValue)
                elif self.__call_result['stderr'].strip():
                    _error_msg.append(self.__call_result['stderr'].strip())
            self.error_msg = _error_msg
        return True

    def __call(self, *args, **kwargs):
        '''
        Call Zypper.

        :param state:
        :return:
        '''
        self.__called = True
        if self.__xml:
            self.__cmd.append('--xmlout')
        if not self.__refresh:
            self.__cmd.append('--no-refresh')

        self.__cmd.extend(args)
        kwargs['output_loglevel'] = 'trace'
        kwargs['python_shell'] = False
        kwargs['env'] = self.__env.copy()
        if self.__no_lock:
            kwargs['env']['ZYPP_READONLY_HACK'] = "1"  # Disables locking for read-only operations. Do not try that at home!

        # Zypper call will stuck here waiting, if another zypper hangs until forever.
        # However, Zypper lock needs to be always respected.
        was_blocked = False
        while True:
            cmd = []
            if self.__systemd_scope:
                cmd.extend(['systemd-run', '--scope'])
            cmd.extend(self.__cmd)
            log.debug("Calling Zypper: " + ' '.join(cmd))
            self.__call_result = __salt__['cmd.run_all'](cmd, **kwargs)
            if self._check_result():
                break

            if os.path.exists(self.ZYPPER_LOCK):
                try:
                    with salt.utils.fopen(self.ZYPPER_LOCK) as rfh:
                        data = __salt__['ps.proc_info'](int(rfh.readline()),
                                                        attrs=['pid', 'name', 'cmdline', 'create_time'])
                        data['cmdline'] = ' '.join(data['cmdline'])
                        data['info'] = 'Blocking process created at {0}.'.format(
                            datetime.datetime.utcfromtimestamp(data['create_time']).isoformat())
                        data['success'] = True
                except Exception as err:
                    data = {'info': 'Unable to retrieve information about blocking process: {0}'.format(err.message),
                            'success': False}
            else:
                data = {'info': 'Zypper is locked, but no Zypper lock has been found.', 'success': False}

            if not data['success']:
                log.debug("Unable to collect data about blocking process.")
            else:
                log.debug("Collected data about blocking process.")

            __salt__['event.fire_master'](data, self.TAG_BLOCKED)
            log.debug("Fired a Zypper blocked event to the master with the data: {0}".format(str(data)))
            log.debug("Waiting 5 seconds for Zypper gets released...")
            time.sleep(5)
            if not was_blocked:
                was_blocked = True

        if was_blocked:
            __salt__['event.fire_master']({'success': not len(self.error_msg),
                                           'info': self.error_msg or 'Zypper has been released'},
                                          self.TAG_RELEASED)
        if self.error_msg and not self.__no_raise and not self.__ignore_repo_failure:
            raise CommandExecutionError('Zypper command failure: {0}'.format(self.error_msg))

        return self._is_xml_mode() and dom.parseString(self.__call_result['stdout']) or self.__call_result['stdout']


__zypper__ = _Zypper()


def _systemd_scope():
    return salt.utils.systemd.has_scope(__context__) \
        and __salt__['config.get']('systemd.scope', True)


def list_upgrades(refresh=True, **kwargs):
    '''
    List all available package upgrades on this system

    refresh
        force a refresh if set to True (default).
        If set to False it depends on zypper if a refresh is
        executed.

    CLI Example:

    .. code-block:: bash

        salt '*' pkg.list_upgrades
    '''
    if refresh:
        refresh_db()

    ret = dict()
    cmd = ['list-updates']
    if 'fromrepo' in kwargs:
        repo_name = kwargs['fromrepo']
        if not isinstance(repo_name, six.string_types):
            repo_name = str(repo_name)
        cmd.extend(['--repo', repo_name])
    for update_node in __zypper__.nolock.xml.call(*cmd).getElementsByTagName('update'):
        if update_node.getAttribute('kind') == 'package':
            ret[update_node.getAttribute('name')] = update_node.getAttribute('edition')

    return ret

# Provide a list_updates function for those used to using zypper list-updates
list_updates = salt.utils.alias_function(list_upgrades, 'list_updates')


def info_installed(*names, **kwargs):
    '''
    Return the information of the named package(s), installed on the system.

    :param names:
        Names of the packages to get information about.

    :param attr:
        Comma-separated package attributes. If no 'attr' is specified, all available attributes returned.

        Valid attributes are:
            version, vendor, release, build_date, build_date_time_t, install_date, install_date_time_t,
            build_host, group, source_rpm, arch, epoch, size, license, signature, packager, url,
            summary, description.

    :param errors:
        Handle RPM field errors (true|false). By default, various mistakes in the textual fields are simply ignored and
        omitted from the data. Otherwise a field with a mistake is not returned, instead a 'N/A (bad UTF-8)'
        (not available, broken) text is returned.

        Valid attributes are:
            ignore, report

    CLI example:

    .. code-block:: bash

        salt '*' pkg.info_installed <package1>
        salt '*' pkg.info_installed <package1> <package2> <package3> ...
        salt '*' pkg.info_installed <package1> attr=version,vendor
        salt '*' pkg.info_installed <package1> <package2> <package3> ... attr=version,vendor
        salt '*' pkg.info_installed <package1> <package2> <package3> ... attr=version,vendor errors=true
    '''
    ret = dict()
    for pkg_name, pkg_nfo in __salt__['lowpkg.info'](*names, **kwargs).items():
        t_nfo = dict()
        # Translate dpkg-specific keys to a common structure
        for key, value in pkg_nfo.items():
            if isinstance(value, six.string_types):
                # Check, if string is encoded in a proper UTF-8
                if six.PY3:
                    value_ = value.encode('UTF-8', 'ignore').decode('UTF-8', 'ignore')
                else:
                    value_ = value.decode('UTF-8', 'ignore').encode('UTF-8', 'ignore')
                if value != value_:
                    value = kwargs.get('errors') and value_ or 'N/A (invalid UTF-8)'
                    log.error('Package {0} has bad UTF-8 code in {1}: {2}'.format(pkg_name, key, value))
            if key == 'source_rpm':
                t_nfo['source'] = value
            else:
                t_nfo[key] = value
        ret[pkg_name] = t_nfo

    return ret


def info_available(*names, **kwargs):
    '''
    Return the information of the named package available for the system.

    refresh
        force a refresh if set to True (default).
        If set to False it depends on zypper if a refresh is
        executed or not.

    CLI example:

    .. code-block:: bash

        salt '*' pkg.info_available <package1>
        salt '*' pkg.info_available <package1> <package2> <package3> ...
    '''
    ret = {}

    if not names:
        return ret
    else:
        names = sorted(list(set(names)))

    # Refresh db before extracting the latest package
    if kwargs.get('refresh', True):
        refresh_db()

    pkg_info = []
    batch = names[:]
    batch_size = 200

    # Run in batches
    while batch:
        pkg_info.extend(re.split(r"Information for package*",
                                 __zypper__.nolock.call('info', '-t', 'package', *batch[:batch_size])))
        batch = batch[batch_size:]

    for pkg_data in pkg_info:
        nfo = {}
        for line in [data for data in pkg_data.split('\n') if ':' in data]:
            if line.startswith('-----'):
                continue
            kw = [data.strip() for data in line.split(':', 1)]
            if len(kw) == 2 and kw[1]:
                nfo[kw[0].lower()] = kw[1]
        if nfo.get('name'):
            name = nfo.pop('name')
            ret[name] = nfo
        if nfo.get('status'):
            nfo['status'] = nfo.get('status')
        if nfo.get('installed'):
            nfo['installed'] = nfo.get('installed').lower() == 'yes' and True or False

    return ret


def latest_version(*names, **kwargs):
    '''
    Return the latest version of the named package available for upgrade or
    installation. If more than one package name is specified, a dict of
    name/version pairs is returned.

    If the latest version of a given package is already installed, an empty
    dict will be returned for that package.

    refresh
        force a refresh if set to True (default).
        If set to False it depends on zypper if a refresh is
        executed or not.

    CLI example:

    .. code-block:: bash

        salt '*' pkg.latest_version <package name>
        salt '*' pkg.latest_version <package1> <package2> <package3> ...
    '''
    ret = dict()

    if not names:
        return ret

    names = sorted(list(set(names)))
    package_info = info_available(*names, **kwargs)
    for name in names:
        pkg_info = package_info.get(name, {})
        status = pkg_info.get('status', '').lower()
        if status.find('not installed') > -1 or status.find('out-of-date') > -1:
            ret[name] = pkg_info.get('version')

    # Return a string if only one package name passed
    if len(names) == 1 and len(ret):
        return ret[names[0]]

    return ret


# available_version is being deprecated
available_version = salt.utils.alias_function(latest_version, 'available_version')


def upgrade_available(name, **kwargs):
    '''
    Check whether or not an upgrade is available for a given package

    refresh
        force a refresh if set to True (default).
        If set to False it depends on zypper if a refresh is
        executed or not.

    CLI Example:

    .. code-block:: bash

        salt '*' pkg.upgrade_available <package name>
    '''
    # The "not not" tactic is intended here as it forces the return to be False.
    return not not latest_version(name, **kwargs)  # pylint: disable=C0113


def version(*names, **kwargs):
    '''
    Returns a string representing the package version or an empty dict if not
    installed. If more than one package name is specified, a dict of
    name/version pairs is returned.

    CLI Example:

    .. code-block:: bash

        salt '*' pkg.version <package name>
        salt '*' pkg.version <package1> <package2> <package3> ...
    '''
    return __salt__['pkg_resource.version'](*names, **kwargs) or {}


def version_cmp(ver1, ver2, ignore_epoch=False):
    '''
    .. versionadded:: 2015.5.4

    Do a cmp-style comparison on two packages. Return -1 if ver1 < ver2, 0 if
    ver1 == ver2, and 1 if ver1 > ver2. Return None if there was a problem
    making the comparison.

    ignore_epoch : False
        Set to ``True`` to ignore the epoch when comparing versions

        .. versionadded:: 2015.8.10,2016.3.2

    CLI Example:

    .. code-block:: bash

        salt '*' pkg.version_cmp '0.2-001' '0.2.0.1-002'
    '''
    return __salt__['lowpkg.version_cmp'](ver1, ver2, ignore_epoch=ignore_epoch)


def list_pkgs(versions_as_list=False, **kwargs):
    '''
    List the packages currently installed as a dict with versions
    as a comma separated string::

        {'<package_name>': '<version>[,<version>...]'}

    versions_as_list:
        If set to true, the versions are provided as a list

        {'<package_name>': ['<version>', '<version>']}

    removed:
        not supported

    purge_desired:
        not supported

    CLI Example:

    .. code-block:: bash

        salt '*' pkg.list_pkgs
    '''
    versions_as_list = salt.utils.is_true(versions_as_list)
    # not yet implemented or not applicable
    if any([salt.utils.is_true(kwargs.get(x))
            for x in ('removed', 'purge_desired')]):
        return {}

    if 'pkg.list_pkgs' in __context__:
        if versions_as_list:
            return __context__['pkg.list_pkgs']
        else:
            ret = copy.deepcopy(__context__['pkg.list_pkgs'])
            __salt__['pkg_resource.stringify'](ret)
            return ret

    cmd = ['rpm', '-qa', '--queryformat', '%{NAME}_|-%{VERSION}_|-%{RELEASE}_|-%|EPOCH?{%{EPOCH}}:{}|\\n']
    ret = {}
    for line in __salt__['cmd.run'](cmd, output_loglevel='trace', python_shell=False).splitlines():
        name, pkgver, rel, epoch = line.split('_|-')
        if epoch:
            pkgver = '{0}:{1}'.format(epoch, pkgver)
        if rel:
            pkgver += '-{0}'.format(rel)
        __salt__['pkg_resource.add_pkg'](ret, name, pkgver)

    __salt__['pkg_resource.sort_pkglist'](ret)
    __context__['pkg.list_pkgs'] = copy.deepcopy(ret)
    if not versions_as_list:
        __salt__['pkg_resource.stringify'](ret)

    return ret


def _get_configured_repos():
    '''
    Get all the info about repositories from the configurations.
    '''

    repos_cfg = configparser.ConfigParser()
    repos_cfg.read([REPOS + '/' + fname for fname in os.listdir(REPOS)])

    return repos_cfg


def _get_repo_info(alias, repos_cfg=None):
    '''
    Get one repo meta-data.
    '''
    try:
        meta = dict((repos_cfg or _get_configured_repos()).items(alias))
        meta['alias'] = alias
        for key, val in six.iteritems(meta):
            if val in ['0', '1']:
                meta[key] = int(meta[key]) == 1
            elif val == 'NONE':
                meta[key] = None
        return meta
    except (ValueError, configparser.NoSectionError):
        return {}


def get_repo(repo, **kwargs):  # pylint: disable=unused-argument
    '''
    Display a repo.

    CLI Example:

    .. code-block:: bash

        salt '*' pkg.get_repo alias
    '''
    return _get_repo_info(repo)


def list_repos():
    '''
    Lists all repos.

    CLI Example:

    .. code-block:: bash

       salt '*' pkg.list_repos
    '''
    repos_cfg = _get_configured_repos()
    all_repos = {}
    for alias in repos_cfg.sections():
        all_repos[alias] = _get_repo_info(alias, repos_cfg=repos_cfg)

    return all_repos


def del_repo(repo):
    '''
    Delete a repo.

    CLI Examples:

    .. code-block:: bash

        salt '*' pkg.del_repo alias
    '''
    repos_cfg = _get_configured_repos()
    for alias in repos_cfg.sections():
        if alias == repo:
            doc = __zypper__.xml.call('rr', '--loose-auth', '--loose-query', alias)
            msg = doc.getElementsByTagName('message')
            if doc.getElementsByTagName('progress') and msg:
                return {
                    repo: True,
                    'message': msg[0].childNodes[0].nodeValue,
                }

    raise CommandExecutionError('Repository \'{0}\' not found.'.format(repo))


def mod_repo(repo, **kwargs):
    '''
    Modify one or more values for a repo. If the repo does not exist, it will
    be created, so long as the following values are specified:

    repo or alias
        alias by which the zypper refers to the repo

    url, mirrorlist or baseurl
        the URL for zypper to reference

    enabled
        enable or disable (True or False) repository,
        but do not remove if disabled.

    refresh
        enable or disable (True or False) auto-refresh of the repository.

    cache
        Enable or disable (True or False) RPM files caching.

    gpgcheck
        Enable or disable (True or False) GOG check for this repository.

    gpgautoimport
        Automatically trust and import new repository.

    Key/Value pairs may also be removed from a repo's configuration by setting
    a key to a blank value. Bear in mind that a name cannot be deleted, and a
    url can only be deleted if a mirrorlist is specified (or vice versa).

    CLI Examples:

    .. code-block:: bash

        salt '*' pkg.mod_repo alias alias=new_alias
        salt '*' pkg.mod_repo alias url= mirrorlist=http://host.com/
    '''

    repos_cfg = _get_configured_repos()
    added = False

    # An attempt to add new one?
    if repo not in repos_cfg.sections():
        url = kwargs.get('url', kwargs.get('mirrorlist', kwargs.get('baseurl')))
        if not url:
            raise CommandExecutionError(
                'Repository \'{0}\' not found, and neither \'baseurl\' nor '
                '\'mirrorlist\' was specified'.format(repo)
            )

        if not _urlparse(url).scheme:
            raise CommandExecutionError(
                'Repository \'{0}\' not found and URL for baseurl/mirrorlist '
                'is malformed'.format(repo)
            )

        # Is there already such repo under different alias?
        for alias in repos_cfg.sections():
            repo_meta = _get_repo_info(alias, repos_cfg=repos_cfg)

            # Complete user URL, in case it is not
            new_url = _urlparse(url)
            if not new_url.path:
                new_url = _urlparse.ParseResult(scheme=new_url.scheme,  # pylint: disable=E1123
                                                netloc=new_url.netloc,
                                                path='/',
                                                params=new_url.params,
                                                query=new_url.query,
                                                fragment=new_url.fragment)
            base_url = _urlparse(repo_meta['baseurl'])

            if new_url == base_url:
                raise CommandExecutionError(
                    'Repository \'{0}\' already exists as \'{1}\'.'.format(
                        repo,
                        alias
                    )
                )

        # Add new repo
        __zypper__.xml.call('ar', url, repo)

        # Verify the repository has been added
        repos_cfg = _get_configured_repos()
        if repo not in repos_cfg.sections():
            raise CommandExecutionError(
                'Failed add new repository \'{0}\' for unspecified reason. '
                'Please check zypper logs.'.format(repo))
        added = True

    repo_info = _get_repo_info(repo)
    if (
        not added and 'baseurl' in kwargs and
        not (kwargs['baseurl'] == repo_info['baseurl'])
    ):
        # Note: zypper does not support changing the baseurl
        # we need to remove the repository and add it again with the new baseurl
        repo_info.update(kwargs)
        repo_info.setdefault('cache', False)
        del_repo(repo)
        return mod_repo(repo, **repo_info)

    # Modify added or existing repo according to the options
    cmd_opt = []
    global_cmd_opt = []
    call_refresh = False

    if 'enabled' in kwargs:
        cmd_opt.append(kwargs['enabled'] and '--enable' or '--disable')

    if 'refresh' in kwargs:
        cmd_opt.append(kwargs['refresh'] and '--refresh' or '--no-refresh')

    if 'cache' in kwargs:
        cmd_opt.append(
            kwargs['cache'] and '--keep-packages' or '--no-keep-packages'
        )

    if 'gpgcheck' in kwargs:
        cmd_opt.append(kwargs['gpgcheck'] and '--gpgcheck' or '--no-gpgcheck')

    if 'priority' in kwargs:
        cmd_opt.append("--priority={0}".format(kwargs.get('priority', DEFAULT_PRIORITY)))

    if 'humanname' in kwargs:
        cmd_opt.append("--name='{0}'".format(kwargs.get('humanname')))

    if kwargs.get('gpgautoimport') is True:
        global_cmd_opt.append('--gpg-auto-import-keys')
        call_refresh = True

    if cmd_opt:
        cmd_opt = global_cmd_opt + ['mr'] + cmd_opt + [repo]
        __zypper__.refreshable.xml.call(*cmd_opt)

    comment = None
    if call_refresh:
        # when used with "zypper ar --refresh" or "zypper mr --refresh"
        # --gpg-auto-import-keys is not doing anything
        # so we need to specifically refresh here with --gpg-auto-import-keys
        refresh_opts = global_cmd_opt + ['refresh'] + [repo]
        __zypper__.xml.call(*refresh_opts)
    elif not added and not cmd_opt:
        comment = 'Specified arguments did not result in modification of repo'

    repo = get_repo(repo)
    if comment:
        repo['comment'] = comment

    return repo


def refresh_db():
    '''
    Force a repository refresh by calling ``zypper refresh --force``, return a dict::

        {'<database name>': Bool}

    CLI Example:

    .. code-block:: bash

        salt '*' pkg.refresh_db
    '''
    # Remove rtag file to keep multiple refreshes from happening in pkg states
    salt.utils.pkg.clear_rtag(__opts__)
    ret = {}
    out = __zypper__.refreshable.call('refresh', '--force')

    for line in out.splitlines():
        if not line:
            continue
        if line.strip().startswith('Repository') and '\'' in line:
            try:
                key = line.split('\'')[1].strip()
                if 'is up to date' in line:
                    ret[key] = False
            except IndexError:
                continue
        elif line.strip().startswith('Building') and '\'' in line:
            key = line.split('\'')[1].strip()
            if 'done' in line:
                ret[key] = True
    return ret


def install(name=None,
            refresh=False,
            fromrepo=None,
            pkgs=None,
            sources=None,
            downloadonly=None,
            skip_verify=False,
            version=None,
            ignore_repo_failure=False,
            **kwargs):
    '''
    .. versionchanged:: 2015.8.12,2016.3.3,2016.11.0
        On minions running systemd>=205, `systemd-run(1)`_ is now used to
        isolate commands which modify installed packages from the
        ``salt-minion`` daemon's control group. This is done to keep systemd
        from killing any zypper commands spawned by Salt when the
        ``salt-minion`` service is restarted. (see ``KillMode`` in the
        `systemd.kill(5)`_ manpage for more information). If desired, usage of
        `systemd-run(1)`_ can be suppressed by setting a :mod:`config option
        <salt.modules.config.get>` called ``systemd.scope``, with a value of
        ``False`` (no quotes).

    .. _`systemd-run(1)`: https://www.freedesktop.org/software/systemd/man/systemd-run.html
    .. _`systemd.kill(5)`: https://www.freedesktop.org/software/systemd/man/systemd.kill.html

    Install the passed package(s), add refresh=True to force a 'zypper refresh'
    before package is installed.

    name
        The name of the package to be installed. Note that this parameter is
        ignored if either ``pkgs`` or ``sources`` is passed. Additionally,
        please note that this option can only be used to install packages from
        a software repository. To install a package file manually, use the
        ``sources`` option.

        CLI Example:

        .. code-block:: bash

            salt '*' pkg.install <package name>

    refresh
        force a refresh if set to True.
        If set to False (default) it depends on zypper if a refresh is
        executed.

    fromrepo
        Specify a package repository to install from.

    downloadonly
        Only download the packages, do not install.

    skip_verify
        Skip the GPG verification check (e.g., ``--no-gpg-checks``)

    version
        Can be either a version number, or the combination of a comparison
        operator (<, >, <=, >=, =) and a version number (ex. '>1.2.3-4').
        This parameter is ignored if ``pkgs`` or ``sources`` is passed.


    Multiple Package Installation Options:

    pkgs
        A list of packages to install from a software repository. Must be
        passed as a python list. A specific version number can be specified
        by using a single-element dict representing the package and its
        version. As with the ``version`` parameter above, comparison operators
        can be used to target a specific version of a package.

        CLI Examples:

        .. code-block:: bash

            salt '*' pkg.install pkgs='["foo", "bar"]'
            salt '*' pkg.install pkgs='["foo", {"bar": "1.2.3-4"}]'
            salt '*' pkg.install pkgs='["foo", {"bar": "<1.2.3-4"}]'

    sources
        A list of RPM packages to install. Must be passed as a list of dicts,
        with the keys being package names, and the values being the source URI
        or local path to the package.

        CLI Example:

        .. code-block:: bash

            salt '*' pkg.install sources='[{"foo": "salt://foo.rpm"},{"bar": "salt://bar.rpm"}]'

    ignore_repo_failure
        Zypper returns error code 106 if one of the repositories are not available for various reasons.
        In case to set strict check, this parameter needs to be set to True. Default: False.


    Returns a dict containing the new package names and versions::

        {'<package>': {'old': '<old-version>',
                       'new': '<new-version>'}}
    '''
    if refresh:
        refresh_db()

    try:
        pkg_params, pkg_type = __salt__['pkg_resource.parse_targets'](name, pkgs, sources, **kwargs)
    except MinionError as exc:
        raise CommandExecutionError(exc)

    if pkg_params is None or len(pkg_params) == 0:
        return {}

    version_num = version
    if version_num:
        if pkgs is None and sources is None:
            # Allow "version" to work for single package target
            pkg_params = {name: version_num}
        else:
            log.warning("'version' parameter will be ignored for multiple package targets")

    if pkg_type == 'repository':
        targets = []
        problems = []
        for param, version_num in six.iteritems(pkg_params):
            if version_num is None:
                targets.append(param)
            else:
                match = re.match(r'^([<>])?(=)?([^<>=]+)$', version_num)
                if match:
                    gt_lt, equal, verstr = match.groups()
                    targets.append('{0}{1}{2}'.format(param, ((gt_lt or '') + (equal or '')) or '=', verstr))
                    log.debug(targets)
                else:
                    msg = ('Invalid version string \'{0}\' for package \'{1}\''.format(version_num, name))
                    problems.append(msg)
        if problems:
            for problem in problems:
                log.error(problem)
            return {}
    elif pkg_type == 'advisory':
        targets = []
        cur_patches = list_patches()
        for advisory_id in pkg_params:
            if advisory_id not in cur_patches:
                raise CommandExecutionError('Advisory id "{0}" not found'.format(advisory_id))
            else:
                targets.append(advisory_id)
    else:
        targets = pkg_params

    old = list_pkgs() if not downloadonly else list_downloaded()
    downgrades = []
    if fromrepo:
        fromrepoopt = ['--force', '--force-resolution', '--from', fromrepo]
        log.info('Targeting repo \'{0}\''.format(fromrepo))
    else:
        fromrepoopt = ''
    cmd_install = ['install', '--name', '--auto-agree-with-licenses']
    if not refresh:
        cmd_install.insert(0, '--no-refresh')
    if skip_verify:
        cmd_install.insert(0, '--no-gpg-checks')
    if downloadonly:
        cmd_install.append('--download-only')
    if fromrepo:
        cmd_install.extend(fromrepoopt)

    errors = []
    if pkg_type == 'advisory':
        targets = ["patch:{0}".format(t) for t in targets]

    # Split the targets into batches of 500 packages each, so that
    # the maximal length of the command line is not broken
    systemd_scope = _systemd_scope()
    while targets:
        cmd = cmd_install + targets[:500]
        targets = targets[500:]
        for line in __zypper__(no_repo_failure=ignore_repo_failure, systemd_scope=systemd_scope).call(*cmd).splitlines():
            match = re.match(r"^The selected package '([^']+)'.+has lower version", line)
            if match:
                downgrades.append(match.group(1))

    while downgrades:
        cmd = cmd_install + ['--force'] + downgrades[:500]
        downgrades = downgrades[500:]
        __zypper__(no_repo_failure=ignore_repo_failure).call(*cmd)

    __context__.pop('pkg.list_pkgs', None)
<<<<<<< HEAD
    new = list_pkgs() if not downloadonly else list_downloaded()
=======
    new = list_pkgs()

    # Handle packages which report multiple new versions
    # (affects only kernel packages at this point)
    for pkg in new:
        new[pkg] = new[pkg].split(',')[-1]

>>>>>>> 337d00fb
    ret = salt.utils.compare_dicts(old, new)

    if errors:
        raise CommandExecutionError(
            'Problem encountered installing package(s)',
            info={'errors': errors, 'changes': ret}
        )

    return ret


def upgrade(refresh=True,
            dryrun=False,
            dist_upgrade=False,
            fromrepo=None,
            novendorchange=False,
            skip_verify=False,
            **kwargs):  # pylint: disable=unused-argument
    '''
    .. versionchanged:: 2015.8.12,2016.3.3,2016.11.0
        On minions running systemd>=205, `systemd-run(1)`_ is now used to
        isolate commands which modify installed packages from the
        ``salt-minion`` daemon's control group. This is done to keep systemd
        from killing any zypper commands spawned by Salt when the
        ``salt-minion`` service is restarted. (see ``KillMode`` in the
        `systemd.kill(5)`_ manpage for more information). If desired, usage of
        `systemd-run(1)`_ can be suppressed by setting a :mod:`config option
        <salt.modules.config.get>` called ``systemd.scope``, with a value of
        ``False`` (no quotes).

    .. _`systemd-run(1)`: https://www.freedesktop.org/software/systemd/man/systemd-run.html
    .. _`systemd.kill(5)`: https://www.freedesktop.org/software/systemd/man/systemd.kill.html

    Run a full system upgrade, a zypper upgrade

    refresh
        force a refresh if set to True (default).
        If set to False it depends on zypper if a refresh is
        executed.

    dryrun
        If set to True, it creates a debug solver log file and then perform
        a dry-run upgrade (no changes are made). Default: False

    dist_upgrade
        Perform a system dist-upgrade. Default: False

    fromrepo
        Specify a list of package repositories to upgrade from. Default: None

    novendorchange
        If set to True, no allow vendor changes. Default: False

    skip_verify
        Skip the GPG verification check (e.g., ``--no-gpg-checks``)

    Returns a dictionary containing the changes:

    .. code-block:: python

        {'<package>':  {'old': '<old-version>',
                        'new': '<new-version>'}}

    CLI Example:

    .. code-block:: bash

        salt '*' pkg.upgrade
        salt '*' pkg.upgrade dist-upgrade=True fromrepo='["MyRepoName"]' novendorchange=True
        salt '*' pkg.upgrade dist-upgrade=True dryrun=True
    '''
    cmd_update = (['dist-upgrade'] if dist_upgrade else ['update']) + ['--auto-agree-with-licenses']

    if skip_verify:
        # The '--no-gpg-checks' needs to be placed before the Zypper command.
        cmd_update.insert(0, '--no-gpg-checks')

    if refresh:
        refresh_db()

    if dryrun:
        cmd_update.append('--dry-run')

    if dist_upgrade:
        if fromrepo:
            for repo in fromrepo:
                cmd_update.extend(['--from', repo])
            log.info('Targeting repos: {0}'.format(fromrepo))

        if novendorchange:
            # TODO: Grains validation should be moved to Zypper class
            if __grains__['osrelease_info'][0] > 11:
                cmd_update.append('--no-allow-vendor-change')
                log.info('Disabling vendor changes')
            else:
                log.warning('Disabling vendor changes is not supported on this Zypper version')

        if dryrun:
            # Creates a solver test case for debugging.
            log.info('Executing debugsolver and performing a dry-run dist-upgrade')
            __zypper__(systemd_scope=_systemd_scope()).noraise.call(*cmd_update + ['--debug-solver'])

    old = list_pkgs()

    __zypper__(systemd_scope=_systemd_scope()).noraise.call(*cmd_update)
    __context__.pop('pkg.list_pkgs', None)
    new = list_pkgs()

    # Handle packages which report multiple new versions
    # (affects only kernel packages at this point)
    for pkg in new:
        new[pkg] = new[pkg].split(',')[-1]
    ret = salt.utils.compare_dicts(old, new)

    if __zypper__.exit_code not in __zypper__.SUCCESS_EXIT_CODES:
        result = {
            'retcode': __zypper__.exit_code,
            'stdout': __zypper__.stdout,
            'stderr': __zypper__.stderr,
            'pid': __zypper__.pid,
        }
        raise CommandExecutionError(
            'Problem encountered upgrading packages',
            info={'changes': ret, 'result': result}
        )

    if dryrun:
        ret = (__zypper__.stdout + os.linesep + __zypper__.stderr).strip()

    return ret


def _uninstall(name=None, pkgs=None):
    '''
    Remove and purge do identical things but with different Zypper commands,
    this function performs the common logic.
    '''
    try:
        pkg_params = __salt__['pkg_resource.parse_targets'](name, pkgs)[0]
    except MinionError as exc:
        raise CommandExecutionError(exc)

    old = list_pkgs()
    targets = [target for target in pkg_params if target in old]
    if not targets:
        return {}

    systemd_scope = _systemd_scope()

    errors = []
    while targets:
        __zypper__(systemd_scope=systemd_scope).call('remove', *targets[:500])
        targets = targets[500:]

    __context__.pop('pkg.list_pkgs', None)
    ret = salt.utils.compare_dicts(old, list_pkgs())

    if errors:
        raise CommandExecutionError(
            'Problem encountered removing package(s)',
            info={'errors': errors, 'changes': ret}
        )

    return ret


def remove(name=None, pkgs=None, **kwargs):  # pylint: disable=unused-argument
    '''
    .. versionchanged:: 2015.8.12,2016.3.3,2016.11.0
        On minions running systemd>=205, `systemd-run(1)`_ is now used to
        isolate commands which modify installed packages from the
        ``salt-minion`` daemon's control group. This is done to keep systemd
        from killing any zypper commands spawned by Salt when the
        ``salt-minion`` service is restarted. (see ``KillMode`` in the
        `systemd.kill(5)`_ manpage for more information). If desired, usage of
        `systemd-run(1)`_ can be suppressed by setting a :mod:`config option
        <salt.modules.config.get>` called ``systemd.scope``, with a value of
        ``False`` (no quotes).

    .. _`systemd-run(1)`: https://www.freedesktop.org/software/systemd/man/systemd-run.html
    .. _`systemd.kill(5)`: https://www.freedesktop.org/software/systemd/man/systemd.kill.html

    Remove packages with ``zypper -n remove``

    name
        The name of the package to be deleted.


    Multiple Package Options:

    pkgs
        A list of packages to delete. Must be passed as a python list. The
        ``name`` parameter will be ignored if this option is passed.

    .. versionadded:: 0.16.0


    Returns a dict containing the changes.

    CLI Example:

    .. code-block:: bash

        salt '*' pkg.remove <package name>
        salt '*' pkg.remove <package1>,<package2>,<package3>
        salt '*' pkg.remove pkgs='["foo", "bar"]'
    '''
    return _uninstall(name=name, pkgs=pkgs)


def purge(name=None, pkgs=None, **kwargs):  # pylint: disable=unused-argument
    '''
    .. versionchanged:: 2015.8.12,2016.3.3,2016.11.0
        On minions running systemd>=205, `systemd-run(1)`_ is now used to
        isolate commands which modify installed packages from the
        ``salt-minion`` daemon's control group. This is done to keep systemd
        from killing any zypper commands spawned by Salt when the
        ``salt-minion`` service is restarted. (see ``KillMode`` in the
        `systemd.kill(5)`_ manpage for more information). If desired, usage of
        `systemd-run(1)`_ can be suppressed by setting a :mod:`config option
        <salt.modules.config.get>` called ``systemd.scope``, with a value of
        ``False`` (no quotes).

    .. _`systemd-run(1)`: https://www.freedesktop.org/software/systemd/man/systemd-run.html
    .. _`systemd.kill(5)`: https://www.freedesktop.org/software/systemd/man/systemd.kill.html

    Recursively remove a package and all dependencies which were installed
    with it, this will call a ``zypper -n remove -u``

    name
        The name of the package to be deleted.


    Multiple Package Options:

    pkgs
        A list of packages to delete. Must be passed as a python list. The
        ``name`` parameter will be ignored if this option is passed.

    .. versionadded:: 0.16.0


    Returns a dict containing the changes.

    CLI Example:

    .. code-block:: bash

        salt '*' pkg.purge <package name>
        salt '*' pkg.purge <package1>,<package2>,<package3>
        salt '*' pkg.purge pkgs='["foo", "bar"]'
    '''
    return _uninstall(name=name, pkgs=pkgs)


def list_locks():
    '''
    List current package locks.

    Return a dict containing the locked package with attributes::

        {'<package>': {'case_sensitive': '<case_sensitive>',
                       'match_type': '<match_type>'
                       'type': '<type>'}}

    CLI Example:

    .. code-block:: bash

        salt '*' pkg.list_locks
    '''
    locks = {}
    if os.path.exists(LOCKS):
        with salt.utils.fopen(LOCKS) as fhr:
            for meta in [item.split('\n') for item in fhr.read().split('\n\n')]:
                lock = {}
                for element in [el for el in meta if el]:
                    if ':' in element:
                        lock.update(dict([tuple([i.strip() for i in element.split(':', 1)]), ]))
                if lock.get('solvable_name'):
                    locks[lock.pop('solvable_name')] = lock

    return locks


def clean_locks():
    '''
    Remove unused locks that do not currently (with regard to repositories
    used) lock any package.

    CLI Example:

    .. code-block:: bash

        salt '*' pkg.clean_locks
    '''
    LCK = "removed"
    out = {LCK: 0}
    if not os.path.exists("/etc/zypp/locks"):
        return out

    for node in __zypper__.xml.call('cl').getElementsByTagName("message"):
        text = node.childNodes[0].nodeValue.lower()
        if text.startswith(LCK):
            out[LCK] = text.split(" ")[1]
            break

    return out


def remove_lock(packages, **kwargs):  # pylint: disable=unused-argument
    '''
    Remove specified package lock.

    CLI Example:

    .. code-block:: bash

        salt '*' pkg.remove_lock <package name>
        salt '*' pkg.remove_lock <package1>,<package2>,<package3>
        salt '*' pkg.remove_lock pkgs='["foo", "bar"]'
    '''

    locks = list_locks()
    try:
        packages = list(__salt__['pkg_resource.parse_targets'](packages)[0].keys())
    except MinionError as exc:
        raise CommandExecutionError(exc)

    removed = []
    missing = []
    for pkg in packages:
        if locks.get(pkg):
            removed.append(pkg)
        else:
            missing.append(pkg)

    if removed:
        __zypper__.call('rl', *removed)

    return {'removed': len(removed), 'not_found': missing}


def add_lock(packages, **kwargs):  # pylint: disable=unused-argument
    '''
    Add a package lock. Specify packages to lock by exact name.

    CLI Example:

    .. code-block:: bash

        salt '*' pkg.add_lock <package name>
        salt '*' pkg.add_lock <package1>,<package2>,<package3>
        salt '*' pkg.add_lock pkgs='["foo", "bar"]'
    '''
    locks = list_locks()
    added = []
    try:
        packages = list(__salt__['pkg_resource.parse_targets'](packages)[0].keys())
    except MinionError as exc:
        raise CommandExecutionError(exc)

    for pkg in packages:
        if not locks.get(pkg):
            added.append(pkg)

    if added:
        __zypper__.call('al', *added)

    return {'added': len(added), 'packages': added}


def verify(*names, **kwargs):
    '''
    Runs an rpm -Va on a system, and returns the results in a dict

    Files with an attribute of config, doc, ghost, license or readme in the
    package header can be ignored using the ``ignore_types`` keyword argument

    CLI Example:

    .. code-block:: bash

        salt '*' pkg.verify
        salt '*' pkg.verify httpd
        salt '*' pkg.verify 'httpd postfix'
        salt '*' pkg.verify 'httpd postfix' ignore_types=['config','doc']
    '''
    return __salt__['lowpkg.verify'](*names, **kwargs)


def file_list(*packages):
    '''
    List the files that belong to a package. Not specifying any packages will
    return a list of *every* file on the system's rpm database (not generally
    recommended).

    CLI Examples:

    .. code-block:: bash

        salt '*' pkg.file_list httpd
        salt '*' pkg.file_list httpd postfix
        salt '*' pkg.file_list
    '''
    return __salt__['lowpkg.file_list'](*packages)


def file_dict(*packages):
    '''
    List the files that belong to a package, grouped by package. Not
    specifying any packages will return a list of *every* file on the system's
    rpm database (not generally recommended).

    CLI Examples:

    .. code-block:: bash

        salt '*' pkg.file_list httpd
        salt '*' pkg.file_list httpd postfix
        salt '*' pkg.file_list
    '''
    return __salt__['lowpkg.file_dict'](*packages)


def modified(*packages, **flags):
    '''
    List the modified files that belong to a package. Not specifying any packages
    will return a list of _all_ modified files on the system's RPM database.

    .. versionadded:: 2015.5.0

    Filtering by flags (True or False):

    size
        Include only files where size changed.

    mode
        Include only files which file's mode has been changed.

    checksum
        Include only files which MD5 checksum has been changed.

    device
        Include only files which major and minor numbers has been changed.

    symlink
        Include only files which are symbolic link contents.

    owner
        Include only files where owner has been changed.

    group
        Include only files where group has been changed.

    time
        Include only files where modification time of the file has been changed.

    capabilities
        Include only files where capabilities differ or not. Note: supported only on newer RPM versions.

    CLI Examples:

    .. code-block:: bash

        salt '*' pkg.modified
        salt '*' pkg.modified httpd
        salt '*' pkg.modified httpd postfix
        salt '*' pkg.modified httpd owner=True group=False
    '''

    return __salt__['lowpkg.modified'](*packages, **flags)


def owner(*paths):
    '''
    Return the name of the package that owns the file. Multiple file paths can
    be passed. If a single path is passed, a string will be returned,
    and if multiple paths are passed, a dictionary of file/package name
    pairs will be returned.

    If the file is not owned by a package, or is not present on the minion,
    then an empty string will be returned for that path.

    CLI Examples:

    .. code-block:: bash

        salt '*' pkg.owner /usr/bin/apachectl
        salt '*' pkg.owner /usr/bin/apachectl /etc/httpd/conf/httpd.conf
    '''
    return __salt__['lowpkg.owner'](*paths)


def _get_patterns(installed_only=None):
    '''
    List all known patterns in repos.
    '''
    patterns = {}
    for element in __zypper__.nolock.xml.call('se', '-t', 'pattern').getElementsByTagName('solvable'):
        installed = element.getAttribute('status') == 'installed'
        if (installed_only and installed) or not installed_only:
            patterns[element.getAttribute('name')] = {
                'installed': installed,
                'summary': element.getAttribute('summary'),
            }

    return patterns


def list_patterns(refresh=False):
    '''
    List all known patterns from available repos.

    refresh
        force a refresh if set to True.
        If set to False (default) it depends on zypper if a refresh is
        executed.

    CLI Examples:

    .. code-block:: bash

        salt '*' pkg.list_patterns
    '''
    if refresh:
        refresh_db()

    return _get_patterns()


def list_installed_patterns():
    '''
    List installed patterns on the system.

    CLI Examples:

    .. code-block:: bash

        salt '*' pkg.list_installed_patterns
    '''
    return _get_patterns(installed_only=True)


def search(criteria, refresh=False):
    '''
    List known packags, available to the system.

    refresh
        force a refresh if set to True.
        If set to False (default) it depends on zypper if a refresh is
        executed.

    CLI Examples:

    .. code-block:: bash

        salt '*' pkg.search <criteria>
    '''
    if refresh:
        refresh_db()

    solvables = __zypper__.nolock.xml.call('se', criteria).getElementsByTagName('solvable')
    if not solvables:
        raise CommandExecutionError(
            'No packages found matching \'{0}\''.format(criteria)
        )

    out = {}
    for solvable in [slv for slv in solvables
                     if slv.getAttribute('status') == 'not-installed'
                         and slv.getAttribute('kind') == 'package']:
        out[solvable.getAttribute('name')] = {'summary': solvable.getAttribute('summary')}

    return out


def _get_first_aggregate_text(node_list):
    '''
    Extract text from the first occurred DOM aggregate.
    '''
    if not node_list:
        return ''

    out = []
    for node in node_list[0].childNodes:
        if node.nodeType == dom.Document.TEXT_NODE:
            out.append(node.nodeValue)
    return '\n'.join(out)


def list_products(all=False, refresh=False):
    '''
    List all available or installed SUSE products.

    all
        List all products available or only installed. Default is False.

    refresh
        force a refresh if set to True.
        If set to False (default) it depends on zypper if a refresh is
        executed.

    Includes handling for OEM products, which read the OEM productline file
    and overwrite the release value.

    CLI Examples:

    .. code-block:: bash

        salt '*' pkg.list_products
        salt '*' pkg.list_products all=True
    '''
    if refresh:
        refresh_db()

    ret = list()
    OEM_PATH = "/var/lib/suseRegister/OEM"
    cmd = list()
    if not all:
        cmd.append('--disable-repos')
    cmd.append('products')
    if not all:
        cmd.append('-i')

    product_list = __zypper__.nolock.xml.call(*cmd).getElementsByTagName('product-list')
    if not product_list:
        return ret  # No products found

    for prd in product_list[0].getElementsByTagName('product'):
        p_nfo = dict()
        for k_p_nfo, v_p_nfo in prd.attributes.items():
            if k_p_nfo in ['isbase', 'installed']:
                p_nfo[k_p_nfo] = bool(v_p_nfo in ['true', '1'])
            elif v_p_nfo:
                p_nfo[k_p_nfo] = v_p_nfo

        eol = prd.getElementsByTagName('endoflife')
        if eol:
            p_nfo['eol'] = eol[0].getAttribute('text')
            p_nfo['eol_t'] = int(eol[0].getAttribute('time_t') or 0)
        p_nfo['description'] = " ".join(
            [line.strip() for line in _get_first_aggregate_text(
                prd.getElementsByTagName('description')
            ).split(os.linesep)]
        )
        if 'productline' in p_nfo and p_nfo['productline']:
            oem_file = os.path.join(OEM_PATH, p_nfo['productline'])
            if os.path.isfile(oem_file):
                with salt.utils.fopen(oem_file, 'r') as rfile:
                    oem_release = rfile.readline().strip()
                    if oem_release:
                        p_nfo['release'] = oem_release
        ret.append(p_nfo)

    return ret


def download(*packages, **kwargs):
    '''
    Download packages to the local disk.

    refresh
        force a refresh if set to True.
        If set to False (default) it depends on zypper if a refresh is
        executed.

    CLI example:

    .. code-block:: bash

        salt '*' pkg.download httpd
        salt '*' pkg.download httpd postfix
    '''
    if not packages:
        raise SaltInvocationError('No packages specified')

    refresh = kwargs.get('refresh', False)
    if refresh:
        refresh_db()

    pkg_ret = {}
    for dld_result in __zypper__.xml.call('download', *packages).getElementsByTagName("download-result"):
        repo = dld_result.getElementsByTagName("repository")[0]
        path = dld_result.getElementsByTagName("localfile")[0].getAttribute("path")
        pkg_info = {
            'repository-name': repo.getAttribute('name'),
            'repository-alias': repo.getAttribute('alias'),
            'path': path,
        }
        key = _get_first_aggregate_text(
            dld_result.getElementsByTagName('name')
        )
        if __salt__['lowpkg.checksum'](pkg_info['path']):
            pkg_ret[key] = pkg_info

    if pkg_ret:
        failed = [pkg for pkg in packages if pkg not in pkg_ret]
        if failed:
            pkg_ret['_error'] = ('The following package(s) failed to download: {0}'.format(', '.join(failed)))
        return pkg_ret

    raise CommandExecutionError(
        'Unable to download packages: {0}'.format(', '.join(packages))
    )


def list_downloaded():
    '''
    .. versionadded:: Oxygen

    List prefetched packages downloaded by Zypper in the local disk.

    CLI example:

    .. code-block:: bash

        salt '*' pkg.list_downloaded
    '''
    CACHE_DIR = '/var/cache/zypp/packages/'

    ret = {}
    for root, dirnames, filenames in os.walk(CACHE_DIR):
        for filename in fnmatch.filter(filenames, '*.rpm'):
            package_path = os.path.join(root, filename)
            pkg_info = __salt__['lowpkg.bin_pkg_info'](package_path)
            pkg_timestamp = int(os.path.getctime(package_path))
            ret.setdefault(pkg_info['name'], {})[pkg_info['version']] = {
                'path': package_path,
                'size': os.path.getsize(package_path),
                'creation_date_time_t': pkg_timestamp,
                'creation_date_time': datetime.datetime.utcfromtimestamp(pkg_timestamp).isoformat(),
            }
    return ret


def diff(*paths):
    '''
    Return a formatted diff between current files and original in a package.
    NOTE: this function includes all files (configuration and not), but does
    not work on binary content.

    :param path: Full path to the installed file
    :return: Difference string or raises and exception if examined file is binary.

    CLI example:

    .. code-block:: bash

        salt '*' pkg.diff /etc/apache2/httpd.conf /etc/sudoers
    '''
    ret = {}

    pkg_to_paths = {}
    for pth in paths:
        pth_pkg = __salt__['lowpkg.owner'](pth)
        if not pth_pkg:
            ret[pth] = os.path.exists(pth) and 'Not managed' or 'N/A'
        else:
            if pkg_to_paths.get(pth_pkg) is None:
                pkg_to_paths[pth_pkg] = []
            pkg_to_paths[pth_pkg].append(pth)

    if pkg_to_paths:
        local_pkgs = __salt__['pkg.download'](*pkg_to_paths.keys())
        for pkg, files in six.iteritems(pkg_to_paths):
            for path in files:
                ret[path] = __salt__['lowpkg.diff'](
                    local_pkgs[pkg]['path'],
                    path
                ) or 'Unchanged'

    return ret


def _get_patches(installed_only=False):
    '''
    List all known patches in repos.
    '''
    patches = {}
    for element in __zypper__.nolock.xml.call('se', '-t', 'patch').getElementsByTagName('solvable'):
        installed = element.getAttribute('status') == 'installed'
        if (installed_only and installed) or not installed_only:
            patches[element.getAttribute('name')] = {
                'installed': installed,
                'summary': element.getAttribute('summary'),
            }

    return patches


def list_patches(refresh=False):
    '''
    .. versionadded:: Oxygen

    List all known advisory patches from available repos.

    refresh
        force a refresh if set to True.
        If set to False (default) it depends on zypper if a refresh is
        executed.

    CLI Examples:

    .. code-block:: bash

        salt '*' pkg.list_patches
    '''
    if refresh:
        refresh_db()

    return _get_patches()


def list_installed_patches():
    '''
    .. versionadded:: Oxygen

    List installed advisory patches on the system.

    CLI Examples:

    .. code-block:: bash

        salt '*' pkg.list_installed_patches
    '''
    return _get_patches(installed_only=True)<|MERGE_RESOLUTION|>--- conflicted
+++ resolved
@@ -1079,17 +1079,13 @@
         __zypper__(no_repo_failure=ignore_repo_failure).call(*cmd)
 
     __context__.pop('pkg.list_pkgs', None)
-<<<<<<< HEAD
     new = list_pkgs() if not downloadonly else list_downloaded()
-=======
-    new = list_pkgs()
 
     # Handle packages which report multiple new versions
     # (affects only kernel packages at this point)
     for pkg in new:
         new[pkg] = new[pkg].split(',')[-1]
 
->>>>>>> 337d00fb
     ret = salt.utils.compare_dicts(old, new)
 
     if errors:
