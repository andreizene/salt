# -*- coding: utf-8 -*-

# Import Python libs
from __future__ import absolute_import
<<<<<<< HEAD
import io
=======
from functools import wraps
import stat
>>>>>>> cada9cbf

# Import Salt libs
import salt.config
import salt.daemons.masterapi as masterapi

# Import Salt Testing Libs
from tests.support.unit import TestCase, skipIf
from tests.support.mock import (
    patch,
    MagicMock,
    NO_MOCK,
    NO_MOCK_REASON
)


def gen_permissions(owner='', group='', others=''):
    '''
    Helper method to generate file permission bits
    Usage: gen_permissions('rw', 'r', 'r')
    '''
    ret = 0
    for c in owner:
        ret |= getattr(stat, 'S_I{}USR'.format(c.upper()), 0)
    for c in group:
        ret |= getattr(stat, 'S_I{}GRP'.format(c.upper()), 0)
    for c in others:
        ret |= getattr(stat, 'S_I{}OTH'.format(c.upper()), 0)
    return ret


def patch_check_permissions(uid=1, groups=None, is_windows=False, permissive_pki=False):
    if not groups:
        groups = [uid]

    def decorator(func):
        @wraps(func)
        def wrapper(self):
            self.auto_key.opts['permissive_pki_access'] = permissive_pki
            with patch('os.stat', self.os_stat_mock), \
                 patch('os.getuid', MagicMock(return_value=uid)), \
                 patch('salt.utils.user.get_gid_list', MagicMock(return_value=groups)), \
                 patch('salt.utils.platform.is_windows', MagicMock(return_value=is_windows)):
                func(self)
        return wrapper
    return decorator


@skipIf(NO_MOCK, NO_MOCK_REASON)
class AutoKeyTest(TestCase):
    '''
    Tests for the salt.daemons.masterapi.AutoKey class
    '''

    def setUp(self):
        opts = {'user': 'test_user'}
        self.auto_key = masterapi.AutoKey(opts)
        self.stats = {}

    def os_stat_mock(self, filename):
        fmode = MagicMock()
        fstats = self.stats.get(filename, {})
        fmode.st_mode = fstats.get('mode', 0)
        fmode.st_gid = fstats.get('gid', 0)
        return fmode

    @patch_check_permissions(uid=0, is_windows=True)
    def test_check_permissions_windows(self):
        '''
        Assert that all files are accepted on windows
        '''
        self.stats['testfile'] = {'mode': gen_permissions('rwx', 'rwx', 'rwx'), 'gid': 2}
        self.assertTrue(self.auto_key.check_permissions('testfile'))

    @patch_check_permissions(permissive_pki=True)
    def test_check_permissions_others_can_write(self):
        '''
        Assert that no file is accepted, when others can write to it
        '''
        self.stats['testfile'] = {'mode': gen_permissions('', '', 'w'), 'gid': 1}
        self.assertFalse(self.auto_key.check_permissions('testfile'))

    @patch_check_permissions()
    def test_check_permissions_group_can_write_not_permissive(self):
        '''
        Assert that a file is accepted, when group can write to it and perkissive_pki_access=False
        '''
        self.stats['testfile'] = {'mode': gen_permissions('w', 'w', ''), 'gid': 1}
        self.assertFalse(self.auto_key.check_permissions('testfile'))

    @patch_check_permissions(permissive_pki=True)
    def test_check_permissions_group_can_write_permissive(self):
        '''
        Assert that a file is accepted, when group can write to it and perkissive_pki_access=True
        '''
        self.stats['testfile'] = {'mode': gen_permissions('w', 'w', ''), 'gid': 1}
        self.assertTrue(self.auto_key.check_permissions('testfile'))

    @patch_check_permissions(uid=0, permissive_pki=True)
    def test_check_permissions_group_can_write_permissive_root_in_group(self):
        '''
        Assert that a file is accepted, when group can write to it, perkissive_pki_access=False,
        salt is root and in the file owning group
        '''
        self.stats['testfile'] = {'mode': gen_permissions('w', 'w', ''), 'gid': 0}
        self.assertTrue(self.auto_key.check_permissions('testfile'))

    @patch_check_permissions(uid=0, permissive_pki=True)
    def test_check_permissions_group_can_write_permissive_root_not_in_group(self):
        '''
        Assert that no file is accepted, when group can write to it, perkissive_pki_access=False,
        salt is root and **not** in the file owning group
        '''
        self.stats['testfile'] = {'mode': gen_permissions('w', 'w', ''), 'gid': 1}
        self.assertFalse(self.auto_key.check_permissions('testfile'))

    @patch_check_permissions()
    def test_check_permissions_only_owner_can_write(self):
        '''
        Assert that a file is accepted, when only the owner can write to it
        '''
        self.stats['testfile'] = {'mode': gen_permissions('w', '', ''), 'gid': 1}
        self.assertTrue(self.auto_key.check_permissions('testfile'))

    @patch_check_permissions(uid=0)
    def test_check_permissions_only_owner_can_write_root(self):
        '''
        Assert that a file is accepted, when only the owner can write to it and salt is root
        '''
        self.stats['testfile'] = {'mode': gen_permissions('w', '', ''), 'gid': 0}
        self.assertTrue(self.auto_key.check_permissions('testfile'))


@skipIf(NO_MOCK, NO_MOCK_REASON)
class AutoKeyTest(TestCase):
    '''
    Test for the salt.daemons.masterapi.AutoKey class
    '''

    def setUp(self):
        opts = salt.config.master_config(None)
        self.auto_key = masterapi.AutoKey(opts)

    def _test_check_autosign_grains(self,
                                    test_func,
                                    file_content=u'test_value',
                                    file_name=u'test_grain',
                                    autosign_grains_dir=u'test_dir',
                                    permissions_ret=True):
        '''
        Helper function for testing autosign_grains().

        Patches ``os.walk`` to return only ``file_name`` and ``salt.utils.files.fopen`` to open a
        mock file with ``file_content`` as content. Optionally sets ``opts`` values.
        Then executes test_func. The ``os.walk`` and ``salt.utils.files.fopen`` mock objects
        are passed to the function as arguments.
        '''
        if autosign_grains_dir:
            self.auto_key.opts[u'autosign_grains_dir'] = autosign_grains_dir
        mock_file = io.StringIO(file_content)
        mock_dirs = [(None, None, [file_name])]

        with patch('os.walk', MagicMock(return_value=mock_dirs)) as mock_walk, \
             patch('salt.utils.files.fopen', MagicMock(return_value=mock_file)) as mock_open, \
             patch('salt.daemons.masterapi.AutoKey.check_permissions',
                MagicMock(return_value=permissions_ret)) as mock_permissions:
            test_func(mock_walk, mock_open, mock_permissions)

    def test_check_autosign_grains_no_grains(self):
        '''
        Asserts that autosigning from grains fails when no grain values are passed.
        '''
        def test_func(mock_walk, mock_open, mock_permissions):
            self.assertFalse(self.auto_key.check_autosign_grains(None))
            self.assertEqual(mock_walk.call_count, 0)
            self.assertEqual(mock_open.call_count, 0)
            self.assertEqual(mock_permissions.call_count, 0)

            self.assertFalse(self.auto_key.check_autosign_grains({}))
            self.assertEqual(mock_walk.call_count, 0)
            self.assertEqual(mock_open.call_count, 0)
            self.assertEqual(mock_permissions.call_count, 0)

        self._test_check_autosign_grains(test_func)

    def test_check_autosign_grains_no_autosign_grains_dir(self):
        '''
        Asserts that autosigning from grains fails when the \'autosign_grains_dir\' config option
        is undefined.
        '''
        def test_func(mock_walk, mock_open, mock_permissions):
            self.assertFalse(self.auto_key.check_autosign_grains({u'test_grain': u'test_value'}))
            self.assertEqual(mock_walk.call_count, 0)
            self.assertEqual(mock_open.call_count, 0)
            self.assertEqual(mock_permissions.call_count, 0)

        self._test_check_autosign_grains(test_func, autosign_grains_dir=None)

    def test_check_autosign_grains_accept(self):
        '''
        Asserts that autosigning from grains passes when a matching grain value is in an
        autosign_grain file.
        '''
        def test_func(*args):
            self.assertTrue(self.auto_key.check_autosign_grains({u'test_grain': u'test_value'}))

        file_content = u'#test_ignore\ntest_value'
        self._test_check_autosign_grains(test_func, file_content=file_content)

    def test_check_autosign_grains_accept_not(self):
        '''
        Asserts that autosigning from grains fails when the grain value is not in the
        autosign_grain files.
        '''
        def test_func(*args):
            self.assertFalse(self.auto_key.check_autosign_grains({u'test_grain': u'test_invalid'}))

        file_content = u'#test_invalid\ntest_value'
        self._test_check_autosign_grains(test_func, file_content=file_content)

    def test_check_autosign_grains_invalid_file_permissions(self):
        '''
        Asserts that autosigning from grains fails when the grain file has the wrong permissions.
        '''
        def test_func(*args):
            self.assertFalse(self.auto_key.check_autosign_grains({u'test_grain': u'test_value'}))

        file_content = u'#test_ignore\ntest_value'
        self._test_check_autosign_grains(test_func, file_content=file_content, permissions_ret=False)


@skipIf(NO_MOCK, NO_MOCK_REASON)
class LocalFuncsTestCase(TestCase):
    '''
    TestCase for salt.daemons.masterapi.LocalFuncs class
    '''

    def setUp(self):
        opts = salt.config.master_config(None)
        self.local_funcs = masterapi.LocalFuncs(opts, 'test-key')

    # runner tests

    def test_runner_token_not_authenticated(self):
        '''
        Asserts that a TokenAuthenticationError is returned when the token can't authenticate.
        '''
        mock_ret = {u'error': {u'name': u'TokenAuthenticationError',
                               u'message': u'Authentication failure of type "token" occurred.'}}
        ret = self.local_funcs.runner({u'token': u'asdfasdfasdfasdf'})
        self.assertDictEqual(mock_ret, ret)

    def test_runner_token_authorization_error(self):
        '''
        Asserts that a TokenAuthenticationError is returned when the token authenticates, but is
        not authorized.
        '''
        token = u'asdfasdfasdfasdf'
        load = {u'token': token, u'fun': u'test.arg', u'kwarg': {}}
        mock_token = {u'token': token, u'eauth': u'foo', u'name': u'test'}
        mock_ret = {u'error': {u'name': u'TokenAuthenticationError',
                               u'message': u'Authentication failure of type "token" occurred '
                                           u'for user test.'}}

        with patch('salt.auth.LoadAuth.authenticate_token', MagicMock(return_value=mock_token)), \
             patch('salt.auth.LoadAuth.get_auth_list', MagicMock(return_value=[])):
            ret = self.local_funcs.runner(load)

        self.assertDictEqual(mock_ret, ret)

    def test_runner_token_salt_invocation_error(self):
        '''
        Asserts that a SaltInvocationError is returned when the token authenticates, but the
        command is malformed.
        '''
        token = u'asdfasdfasdfasdf'
        load = {u'token': token, u'fun': u'badtestarg', u'kwarg': {}}
        mock_token = {u'token': token, u'eauth': u'foo', u'name': u'test'}
        mock_ret = {u'error': {u'name': u'SaltInvocationError',
                               u'message': u'A command invocation error occurred: Check syntax.'}}

        with patch('salt.auth.LoadAuth.authenticate_token', MagicMock(return_value=mock_token)), \
             patch('salt.auth.LoadAuth.get_auth_list', MagicMock(return_value=['testing'])):
            ret = self.local_funcs.runner(load)

        self.assertDictEqual(mock_ret, ret)

    def test_runner_eauth_not_authenticated(self):
        '''
        Asserts that an EauthAuthenticationError is returned when the user can't authenticate.
        '''
        mock_ret = {u'error': {u'name': u'EauthAuthenticationError',
                               u'message': u'Authentication failure of type "eauth" occurred for '
                                           u'user UNKNOWN.'}}
        ret = self.local_funcs.runner({u'eauth': u'foo'})
        self.assertDictEqual(mock_ret, ret)

    def test_runner_eauth_authorization_error(self):
        '''
        Asserts that an EauthAuthenticationError is returned when the user authenticates, but is
        not authorized.
        '''
        load = {u'eauth': u'foo', u'username': u'test', u'fun': u'test.arg', u'kwarg': {}}
        mock_ret = {u'error': {u'name': u'EauthAuthenticationError',
                               u'message': u'Authentication failure of type "eauth" occurred for '
                                           u'user test.'}}
        with patch('salt.auth.LoadAuth.authenticate_eauth', MagicMock(return_value=True)), \
             patch('salt.auth.LoadAuth.get_auth_list', MagicMock(return_value=[])):
            ret = self.local_funcs.runner(load)

        self.assertDictEqual(mock_ret, ret)

    def test_runner_eauth_salt_invocation_error(self):
        '''
        Asserts that an EauthAuthenticationError is returned when the user authenticates, but the
        command is malformed.
        '''
        load = {u'eauth': u'foo', u'username': u'test', u'fun': u'bad.test.arg.func', u'kwarg': {}}
        mock_ret = {u'error': {u'name': u'SaltInvocationError',
                               u'message': u'A command invocation error occurred: Check syntax.'}}
        with patch('salt.auth.LoadAuth.authenticate_eauth', MagicMock(return_value=True)), \
             patch('salt.auth.LoadAuth.get_auth_list', MagicMock(return_value=['testing'])):
            ret = self.local_funcs.runner(load)

        self.assertDictEqual(mock_ret, ret)

    # wheel tests

    def test_wheel_token_not_authenticated(self):
        '''
        Asserts that a TokenAuthenticationError is returned when the token can't authenticate.
        '''
        mock_ret = {u'error': {u'name': u'TokenAuthenticationError',
                               u'message': u'Authentication failure of type "token" occurred.'}}
        ret = self.local_funcs.wheel({u'token': u'asdfasdfasdfasdf'})
        self.assertDictEqual(mock_ret, ret)

    def test_wheel_token_authorization_error(self):
        '''
        Asserts that a TokenAuthenticationError is returned when the token authenticates, but is
        not authorized.
        '''
        token = u'asdfasdfasdfasdf'
        load = {u'token': token, u'fun': u'test.arg', u'kwarg': {}}
        mock_token = {u'token': token, u'eauth': u'foo', u'name': u'test'}
        mock_ret = {u'error': {u'name': u'TokenAuthenticationError',
                               u'message': u'Authentication failure of type "token" occurred '
                                           u'for user test.'}}

        with patch('salt.auth.LoadAuth.authenticate_token', MagicMock(return_value=mock_token)), \
             patch('salt.auth.LoadAuth.get_auth_list', MagicMock(return_value=[])):
            ret = self.local_funcs.wheel(load)

        self.assertDictEqual(mock_ret, ret)

    def test_wheel_token_salt_invocation_error(self):
        '''
        Asserts that a SaltInvocationError is returned when the token authenticates, but the
        command is malformed.
        '''
        token = u'asdfasdfasdfasdf'
        load = {u'token': token, u'fun': u'badtestarg', u'kwarg': {}}
        mock_token = {u'token': token, u'eauth': u'foo', u'name': u'test'}
        mock_ret = {u'error': {u'name': u'SaltInvocationError',
                               u'message': u'A command invocation error occurred: Check syntax.'}}

        with patch('salt.auth.LoadAuth.authenticate_token', MagicMock(return_value=mock_token)), \
             patch('salt.auth.LoadAuth.get_auth_list', MagicMock(return_value=['testing'])):
            ret = self.local_funcs.wheel(load)

        self.assertDictEqual(mock_ret, ret)

    def test_wheel_eauth_not_authenticated(self):
        '''
        Asserts that an EauthAuthenticationError is returned when the user can't authenticate.
        '''
        mock_ret = {u'error': {u'name': u'EauthAuthenticationError',
                               u'message': u'Authentication failure of type "eauth" occurred for '
                                           u'user UNKNOWN.'}}
        ret = self.local_funcs.wheel({u'eauth': u'foo'})
        self.assertDictEqual(mock_ret, ret)

    def test_wheel_eauth_authorization_error(self):
        '''
        Asserts that an EauthAuthenticationError is returned when the user authenticates, but is
        not authorized.
        '''
        load = {u'eauth': u'foo', u'username': u'test', u'fun': u'test.arg', u'kwarg': {}}
        mock_ret = {u'error': {u'name': u'EauthAuthenticationError',
                               u'message': u'Authentication failure of type "eauth" occurred for '
                                           u'user test.'}}
        with patch('salt.auth.LoadAuth.authenticate_eauth', MagicMock(return_value=True)), \
             patch('salt.auth.LoadAuth.get_auth_list', MagicMock(return_value=[])):
            ret = self.local_funcs.wheel(load)

        self.assertDictEqual(mock_ret, ret)

    def test_wheel_eauth_salt_invocation_error(self):
        '''
        Asserts that an EauthAuthenticationError is returned when the user authenticates, but the
        command is malformed.
        '''
        load = {u'eauth': u'foo', u'username': u'test', u'fun': u'bad.test.arg.func', u'kwarg': {}}
        mock_ret = {u'error': {u'name': u'SaltInvocationError',
                               u'message': u'A command invocation error occurred: Check syntax.'}}
        with patch('salt.auth.LoadAuth.authenticate_eauth', MagicMock(return_value=True)), \
             patch('salt.auth.LoadAuth.get_auth_list', MagicMock(return_value=['testing'])):
            ret = self.local_funcs.wheel(load)

        self.assertDictEqual(mock_ret, ret)

    def test_wheel_user_not_authenticated(self):
        '''
        Asserts that an UserAuthenticationError is returned when the user can't authenticate.
        '''
        mock_ret = {u'error': {u'name': u'UserAuthenticationError',
                               u'message': u'Authentication failure of type "user" occurred for '
                                           u'user UNKNOWN.'}}
        ret = self.local_funcs.wheel({})
        self.assertDictEqual(mock_ret, ret)

    # publish tests

    def test_publish_user_is_blacklisted(self):
        '''
        Asserts that an empty string is returned when the user has been blacklisted.
        '''
        with patch('salt.acl.PublisherACL.user_is_blacklisted', MagicMock(return_value=True)):
            self.assertEqual(u'', self.local_funcs.publish({u'user': u'foo', u'fun': u'test.arg'}))

    def test_publish_cmd_blacklisted(self):
        '''
        Asserts that an empty string returned when the command has been blacklisted.
        '''
        with patch('salt.acl.PublisherACL.user_is_blacklisted', MagicMock(return_value=False)), \
                patch('salt.acl.PublisherACL.cmd_is_blacklisted', MagicMock(return_value=True)):
            self.assertEqual(u'', self.local_funcs.publish({u'user': u'foo', u'fun': u'test.arg'}))

    def test_publish_token_not_authenticated(self):
        '''
        Asserts that an empty string is returned when the token can't authenticate.
        '''
        load = {u'user': u'foo', u'fun': u'test.arg', u'tgt': u'test_minion',
                u'kwargs': {u'token': u'asdfasdfasdfasdf'}}
        with patch('salt.acl.PublisherACL.user_is_blacklisted', MagicMock(return_value=False)), \
                patch('salt.acl.PublisherACL.cmd_is_blacklisted', MagicMock(return_value=False)):
            self.assertEqual(u'', self.local_funcs.publish(load))

    def test_publish_token_authorization_error(self):
        '''
        Asserts that an empty string is returned when the token authenticates, but is not
        authorized.
        '''
        token = u'asdfasdfasdfasdf'
        load = {u'user': u'foo', u'fun': u'test.arg', u'tgt': u'test_minion',
                u'arg': u'bar', u'kwargs': {u'token': token}}
        mock_token = {u'token': token, u'eauth': u'foo', u'name': u'test'}

        with patch('salt.acl.PublisherACL.user_is_blacklisted', MagicMock(return_value=False)), \
                patch('salt.acl.PublisherACL.cmd_is_blacklisted', MagicMock(return_value=False)), \
                patch('salt.auth.LoadAuth.authenticate_token', MagicMock(return_value=mock_token)), \
                patch('salt.auth.LoadAuth.get_auth_list', MagicMock(return_value=[])):
            self.assertEqual(u'', self.local_funcs.publish(load))

    def test_publish_eauth_not_authenticated(self):
        '''
        Asserts that an empty string is returned when the user can't authenticate.
        '''
        load = {u'user': u'test', u'fun': u'test.arg', u'tgt': u'test_minion',
                u'kwargs': {u'eauth': u'foo'}}
        with patch('salt.acl.PublisherACL.user_is_blacklisted', MagicMock(return_value=False)), \
                patch('salt.acl.PublisherACL.cmd_is_blacklisted', MagicMock(return_value=False)):
            self.assertEqual(u'', self.local_funcs.publish(load))

    def test_publish_eauth_authorization_error(self):
        '''
        Asserts that an empty string is returned when the user authenticates, but is not
        authorized.
        '''
        load = {u'user': u'test', u'fun': u'test.arg', u'tgt': u'test_minion',
                u'kwargs': {u'eauth': u'foo'}, u'arg': u'bar'}
        with patch('salt.acl.PublisherACL.user_is_blacklisted', MagicMock(return_value=False)), \
                patch('salt.acl.PublisherACL.cmd_is_blacklisted', MagicMock(return_value=False)), \
                patch('salt.auth.LoadAuth.authenticate_eauth', MagicMock(return_value=True)), \
                patch('salt.auth.LoadAuth.get_auth_list', MagicMock(return_value=[])):
            self.assertEqual(u'', self.local_funcs.publish(load))

    def test_publish_user_not_authenticated(self):
        '''
        Asserts that an empty string is returned when the user can't authenticate.
        '''
        load = {u'user': u'test', u'fun': u'test.arg', u'tgt': u'test_minion'}
        with patch('salt.acl.PublisherACL.user_is_blacklisted', MagicMock(return_value=False)), \
                patch('salt.acl.PublisherACL.cmd_is_blacklisted', MagicMock(return_value=False)):
            self.assertEqual(u'', self.local_funcs.publish(load))

    def test_publish_user_authenticated_missing_auth_list(self):
        '''
        Asserts that an empty string is returned when the user has an effective user id and is
        authenticated, but the auth_list is empty.
        '''
        load = {u'user': u'test', u'fun': u'test.arg', u'tgt': u'test_minion',
                u'kwargs': {u'user': u'test'}, u'arg': u'foo'}
        with patch('salt.acl.PublisherACL.user_is_blacklisted', MagicMock(return_value=False)), \
                patch('salt.acl.PublisherACL.cmd_is_blacklisted', MagicMock(return_value=False)), \
                patch('salt.auth.LoadAuth.authenticate_key', MagicMock(return_value='fake-user-key')), \
                patch('salt.utils.master.get_values_of_matching_keys', MagicMock(return_value=[])):
            self.assertEqual(u'', self.local_funcs.publish(load))

    def test_publish_user_authorization_error(self):
        '''
        Asserts that an empty string is returned when the user authenticates, but is not
        authorized.
        '''
        load = {u'user': u'test', u'fun': u'test.arg', u'tgt': u'test_minion',
                u'kwargs': {u'user': u'test'}, u'arg': u'foo'}
        with patch('salt.acl.PublisherACL.user_is_blacklisted', MagicMock(return_value=False)), \
                patch('salt.acl.PublisherACL.cmd_is_blacklisted', MagicMock(return_value=False)), \
                patch('salt.auth.LoadAuth.authenticate_key', MagicMock(return_value='fake-user-key')), \
                patch('salt.utils.master.get_values_of_matching_keys', MagicMock(return_value=['test'])), \
                patch('salt.utils.minions.CkMinions.auth_check', MagicMock(return_value=False)):
            self.assertEqual(u'', self.local_funcs.publish(load))


class FakeCache(object):

    def __init__(self):
        self.data = {}

    def store(self, bank, key, value):
        self.data[bank, key] = value

    def fetch(self, bank, key):
        return self.data[bank, key]


class RemoteFuncsTestCase(TestCase):
    '''
    TestCase for salt.daemons.masterapi.RemoteFuncs class
    '''

    def setUp(self):
        opts = salt.config.master_config(None)
        self.funcs = masterapi.RemoteFuncs(opts)
        self.funcs.cache = FakeCache()

    def test_mine_get(self, tgt_type_key='tgt_type'):
        '''
        Asserts that ``mine_get`` gives the expected results.

        Actually this only tests that:

        - the correct check minions method is called
        - the correct cache key is subsequently used
        '''
        self.funcs.cache.store('minions/webserver', 'mine',
                               dict(ip_addr='2001:db8::1:3'))
        with patch('salt.utils.minions.CkMinions._check_compound_minions',
                   MagicMock(return_value=(dict(
                       minions=['webserver'],
                       missing=[])))):
            ret = self.funcs._mine_get(
                {
                    'id': 'requester_minion',
                    'tgt': 'G@roles:web',
                    'fun': 'ip_addr',
                    tgt_type_key: 'compound',
                }
            )
        self.assertDictEqual(ret, dict(webserver='2001:db8::1:3'))

    def test_mine_get_pre_nitrogen_compat(self):
        '''
        Asserts that pre-Nitrogen API key ``expr_form`` is still accepted.

        This is what minions before Nitrogen would issue.
        '''
        self.test_mine_get(tgt_type_key='expr_form')<|MERGE_RESOLUTION|>--- conflicted
+++ resolved
@@ -2,12 +2,9 @@
 
 # Import Python libs
 from __future__ import absolute_import
-<<<<<<< HEAD
+from functools import wraps
 import io
-=======
-from functools import wraps
 import stat
->>>>>>> cada9cbf
 
 # Import Salt libs
 import salt.config
