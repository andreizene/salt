# -*- coding: utf-8 -*-
'''
Encapsulate the different transports available to Salt.  Currently this is only ZeroMQ.
'''
import time
import os
import threading

# Import Salt Libs
import salt.payload
import salt.auth
import salt.utils
import logging
from collections import defaultdict

log = logging.getLogger(__name__)

try:
<<<<<<< HEAD
    from raet import raeting, nacling
    from raet.lane.stacking import LaneStack
    from raet.lane import yarding
=======
    from raet import nacling
>>>>>>> 1772b40e

except ImportError:
    # Don't die on missing transport libs since only one transport is required
    pass

jobber_stack = None  # global that holds raet jobber LaneStack
jobber_rxMsgs = {}  # dict of deques one for each RaetChannel


class Channel(object):
    '''
    Factory class to create communication-channels for different transport
    '''
    @staticmethod
    def factory(opts, **kwargs):
        # Default to ZeroMQ for now
        ttype = 'zeromq'

        # determine the ttype
        if 'transport' in opts:
            ttype = opts['transport']
        elif 'transport' in opts.get('pillar', {}).get('master', {}):
            ttype = opts['pillar']['master']['transport']

        # switch on available ttypes
        if ttype == 'zeromq':
            return ZeroMQChannel(opts, **kwargs)
        elif ttype == 'raet':
            return RAETChannel(opts, **kwargs)
        else:
            raise Exception('Channels are only defined for ZeroMQ and raet')
            # return NewKindOfChannel(opts, **kwargs)


class RAETChannel(Channel):
    '''
    Build the communication framework to communicate over the local process
    uxd socket and send messages forwarded to the master. then wait for the
    relative return message.
    '''
    def __init__(self, opts, **kwargs):
        self.opts = opts
        self.ttype = 'raet'
        self.dst = ('master', None, 'remote_cmd')

    def __prep_stack(self):
        '''
        Prepare the stack objects
        '''
        if not jobber_stack:
            emsg = "Jobber Stack not setup\n"
            log.error(emsg)
            raise ValueError(emsg)
        log.debug("Using Jobber Stack at = {0}\n".format(jobber_stack.local.ha))
        self.stack = jobber_stack

    def crypted_transfer_decode_dictentry(self, load, dictkey=None, tries=3, timeout=60):
        '''
        We don't need to do the crypted_transfer_decode_dictentry routine for
        raet, just wrap send.
        '''
        return self.send(load, tries, timeout)

    def send(self, load, tries=3, timeout=60):
        '''
        Send a message load and wait for a relative reply
        One shot wonder
        '''
        self.__prep_stack()
        tried = 1
        start = time.time()
        mid = self.opts.get('id', 'master')
        track = nacling.uuid(18)
        src = (mid, self.stack.local.name, track)
        self.route = {'src': src, 'dst': self.dst}
        msg = {'route': self.route, 'load': load}
        self.stack.transmit(msg, self.stack.uids['manor'])
        while track not in jobber_rxMsgs:
            self.stack.serviceAll()
            while self.stack.rxMsgs:
                msg, sender = self.stack.rxMsgs.popleft()
<<<<<<< HEAD
                return msg.get('return', {})
=======
                jobber_rxMsgs[msg['route']['dst'][2]] = msg
                continue
>>>>>>> 1772b40e
            if time.time() - start > timeout:
                if tried >= tries:
                    raise ValueError
                if track not in jobber_rxMsgs:
                    self.stack.transmit(msg, self.stack.uids['manor'])
                    tried += 1
            if track not in jobber_rxMsgs:
                time.sleep(0.01)
        return jobber_rxMsgs.pop(track).get('return', {})


class ZeroMQChannel(Channel):
    '''
    Encapsulate sending routines to ZeroMQ.

    ZMQ Channels default to 'crypt=aes'
    '''
    # the sreq is the zmq connection, since those are relatively expensive to
    # set up, we are going to reuse them as much as possible.
    sreq_cache = defaultdict(dict)

    @property
    def sreq_key(self):
        '''
        Return a tuple which uniquely defines this channel (for caching)
        '''
        return (self.master_uri,                  # which master you want to talk to
                os.getpid(),                      # per process
                threading.current_thread().name,  # per per-thread
                )

    @property
    def sreq(self):
        key = self.sreq_key

        if key not in ZeroMQChannel.sreq_cache:
            master_type = self.opts.get('master_type', None)
            if master_type == 'failover':
                # remove all cached sreqs to the old master to prevent
                # zeromq from reconnecting to old masters automagically
                for check_key in self.sreq_cache.keys():
                    if self.opts['master_uri'] != check_key[0]:
                        del self.sreq_cache[check_key]
                        log.debug('Removed obsolete sreq-object from '
                                  'sreq_cache for master {0}'.format(check_key[0]))

            ZeroMQChannel.sreq_cache[key] = salt.payload.SREQ(self.master_uri)

        return ZeroMQChannel.sreq_cache[key]

    def __init__(self, opts, **kwargs):
        self.opts = opts
        self.ttype = 'zeromq'

        # crypt defaults to 'aes'
        self.crypt = kwargs.get('crypt', 'aes')

        self.serial = salt.payload.Serial(opts)
        if self.crypt != 'clear':
            if 'auth' in kwargs:
                self.auth = kwargs['auth']
            else:
                self.auth = salt.crypt.SAuth(opts)
        if 'master_uri' in kwargs:
            self.master_uri = kwargs['master_uri']
        else:
            self.master_uri = opts['master_uri']

    def crypted_transfer_decode_dictentry(self, load, dictkey=None, tries=3, timeout=60):
        ret = self.sreq.send('aes', self.auth.crypticle.dumps(load), tries, timeout)
        key = self.auth.get_keys()
        aes = key.private_decrypt(ret['key'], 4)
        pcrypt = salt.crypt.Crypticle(self.opts, aes)
        return pcrypt.loads(ret[dictkey])

    def _crypted_transfer(self, load, tries=3, timeout=60):
        '''
        In case of authentication errors, try to renegotiate authentication
        and retry the method.
        Indeed, we can fail too early in case of a master restart during a
        minion state execution call
        '''
        def _do_transfer():
            data = self.sreq.send(
                self.crypt,
                self.auth.crypticle.dumps(load),
                tries,
                timeout)
            # we may not have always data
            # as for example for saltcall ret submission, this is a blind
            # communication, we do not subscribe to return events, we just
            # upload the results to the master
            if data:
                data = self.auth.crypticle.loads(data)
            return data
        try:
            return _do_transfer()
        except salt.crypt.AuthenticationError:
            self.auth = salt.crypt.SAuth(self.opts)
            return _do_transfer()

    def _uncrypted_transfer(self, load, tries=3, timeout=60):
        return self.sreq.send(self.crypt, load, tries, timeout)

    def send(self, load, tries=3, timeout=60):

        if self.crypt != 'clear':
            return self._crypted_transfer(load, tries, timeout)
        else:
            return self._uncrypted_transfer(load, tries, timeout)
        # Do we ever do non-crypted transfers?<|MERGE_RESOLUTION|>--- conflicted
+++ resolved
@@ -16,13 +16,7 @@
 log = logging.getLogger(__name__)
 
 try:
-<<<<<<< HEAD
-    from raet import raeting, nacling
-    from raet.lane.stacking import LaneStack
-    from raet.lane import yarding
-=======
     from raet import nacling
->>>>>>> 1772b40e
 
 except ImportError:
     # Don't die on missing transport libs since only one transport is required
@@ -104,12 +98,8 @@
             self.stack.serviceAll()
             while self.stack.rxMsgs:
                 msg, sender = self.stack.rxMsgs.popleft()
-<<<<<<< HEAD
-                return msg.get('return', {})
-=======
                 jobber_rxMsgs[msg['route']['dst'][2]] = msg
                 continue
->>>>>>> 1772b40e
             if time.time() - start > timeout:
                 if tried >= tries:
                     raise ValueError
