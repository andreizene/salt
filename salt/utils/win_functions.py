--- conflicted
+++ resolved
@@ -166,7 +166,6 @@
     return '\\'.join([domain, username])
 
 
-<<<<<<< HEAD
 def enable_ctrl_logoff_handler():
     if HAS_WIN32:
         ctrl_logoff_event = 5
@@ -176,10 +175,7 @@
         )
 
 
-def escape_argument(arg):
-=======
 def escape_argument(arg, escape=True):
->>>>>>> b49eeca6
     '''
     Escape the argument for the cmd.exe shell.
     See http://blogs.msdn.com/b/twistylittlepassagesallalike/archive/2011/04/23/everyone-quotes-arguments-the-wrong-way.aspx
